--- conflicted
+++ resolved
@@ -22,9 +22,6 @@
     "test:services": "concurrently \"curl http://localhost:8001/\" \"curl http://localhost:8002/\" \"curl http://localhost:8003/\" \"curl http://localhost:8004/\" \"curl http://localhost:8005/\""
   },
   "devDependencies": {
-<<<<<<< HEAD
-    "concurrently": "^8.2.2"
-=======
     "@babel/plugin-transform-react-jsx": "^7.27.1",
     "@babel/preset-env": "^7.28.3",
     "@babel/preset-react": "^7.27.1",
@@ -32,7 +29,6 @@
     "babel-jest": "^30.1.2",
     "concurrently": "^8.2.0",
     "identity-obj-proxy": "^3.0.0"
->>>>>>> 50538b1b
   },
   "keywords": [
     "microservices",
