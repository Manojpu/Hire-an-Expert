--- conflicted
+++ resolved
@@ -5,21 +5,6 @@
 
 
 // https://vitejs.dev/config/
-<<<<<<< HEAD
-export default defineConfig(({ mode }) => ({
-  server: {
-    host: "::",
-    port: 3000,
-  },
-  plugins: [
-    react(),
-    mode === 'development' &&
-    componentTagger(),
-  ].filter(Boolean),
-  resolve: {
-    alias: {
-      "@": path.resolve(__dirname, "./src"),
-=======
 export default defineConfig(async ({ mode }) => {
   let taggerPlugin = undefined;
   if (mode === 'development') {
@@ -39,7 +24,6 @@
       alias: {
         "@": path.resolve(__dirname, "./src"),
       },
->>>>>>> 50538b1b
     },
   };
 });