// AuthContext.jsx
import { createContext, useContext, useEffect, useState } from "react";
import { auth } from "../../firebase/firebase";
import { onAuthStateChanged, getIdToken } from "firebase/auth";

const AuthContext = createContext();

export function useAuth() {
  return useContext(AuthContext);
}

export const AuthProvider = ({ children }) => {
  const [firebaseUser, setFirebaseUser] = useState(null); // Firebase user
  const [userProfile, setUserProfile] = useState(null); // User service profile
  const [loggedIn, setLoggedIn] = useState(false);
  const [loading, setLoading] = useState(true);

  useEffect(() => {
    const unsubscribe = onAuthStateChanged(auth, initializeUser);
    return unsubscribe;
  }, []);

  async function initializeUser(currentUser) {
    if (currentUser) {
      setFirebaseUser(currentUser);
      setLoggedIn(true);

      // Fetch user profile from User Service
      try {
        const idToken = await getIdToken(currentUser);
<<<<<<< HEAD
        const response = await fetch(`http://127.0.0.1:8006/users/firebase/${currentUser.uid}`, {
          headers: {
            'Authorization': `Bearer ${idToken}`,
            'Content-Type': 'application/json'
=======
        const response = await fetch(
          `${import.meta.env.VITE_USER_SERVICE_URL}/users/firebase/${
            currentUser.uid
          }`,
          {
            headers: {
              Authorization: `Bearer ${idToken}`,
              "Content-Type": "application/json",
            },
>>>>>>> 50538b1b
          }
        );

        console.log("Fetching user profile from User Service", response);
        console.log("Response status:", response.status);
        console.log("Response data:", await response.clone().text());

        if (response.ok) {
          const profile = await response.json();
          setUserProfile(profile);
          console.log("User profile loaded:", profile);
        } else {
          console.warn("Failed to load user profile from User Service");
          setUserProfile(null);
        }
      } catch (error) {
        console.error("Error fetching user profile:", error);
        setUserProfile(null);
      }
    } else {
      setFirebaseUser(null);
      setUserProfile(null);
      setLoggedIn(false);
    }
    setLoading(false);
  }

  // Combined user object with both Firebase and User Service data
  const user = firebaseUser
    ? {
        // Firebase Auth data
        uid: firebaseUser.uid,
        email: firebaseUser.email,
        displayName: firebaseUser.displayName,
        photoURL: firebaseUser.photoURL,
        emailVerified: firebaseUser.emailVerified,

        // Firebase methods
        getIdToken: () => getIdToken(firebaseUser),

        // User Service profile data (if available)
        ...(userProfile && {
          id: userProfile.id,
          name: userProfile.name,
          role: userProfile.role,
          phone: userProfile.phone,
          bio: userProfile.bio,
          profile_image_url: userProfile.profile_image_url,
          location: userProfile.location, // User's geographical location
          isExpert: userProfile.is_expert,
          created_at: userProfile.created_at,
          updated_at: userProfile.updated_at,

          // Field mappings for frontend compatibility
          profileImage: userProfile.profile_image_url, // Map profile_image_url to profileImage
          joinDate: userProfile.created_at, // Map created_at to joinDate for backward compatibility
        }),
      }
    : null;

  const value = {
    user, // Combined user object
    firebaseUser, // Raw Firebase user
    userProfile, // Raw User Service profile
    loggedIn,
    loading,
    refreshUserProfile: () => initializeUser(firebaseUser), // Utility to refresh profile
  };

  return (
    <AuthContext.Provider value={value}>
      {!loading && children}
    </AuthContext.Provider>
  );
};<|MERGE_RESOLUTION|>--- conflicted
+++ resolved
@@ -28,12 +28,6 @@
       // Fetch user profile from User Service
       try {
         const idToken = await getIdToken(currentUser);
-<<<<<<< HEAD
-        const response = await fetch(`http://127.0.0.1:8006/users/firebase/${currentUser.uid}`, {
-          headers: {
-            'Authorization': `Bearer ${idToken}`,
-            'Content-Type': 'application/json'
-=======
         const response = await fetch(
           `${import.meta.env.VITE_USER_SERVICE_URL}/users/firebase/${
             currentUser.uid
@@ -43,7 +37,6 @@
               Authorization: `Bearer ${idToken}`,
               "Content-Type": "application/json",
             },
->>>>>>> 50538b1b
           }
         );
 
