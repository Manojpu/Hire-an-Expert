<<<<<<< HEAD
import React, { useState, FormEvent } from "react";
import { getIdToken } from "firebase/auth";
import { useAuth } from "../context/auth/AuthContext.jsx";
import { Navigate, Link } from "react-router-dom";
import { doSignInWithEmailAndPassword, doSignInWithGoogle } from "../firebase/auth.js";
import { Button } from "@/components/ui/button";
import { Input } from "@/components/ui/input";
import { Card, CardContent, CardDescription, CardHeader, CardTitle } from "@/components/ui/card";
import { Eye, EyeOff, Mail, Lock, Loader2 } from "lucide-react";
import { cn } from "@/lib/utils";

interface LoginFormData {
  email: string;
  password: string;
}

const Login: React.FC = () => {
  const { loggedIn } = useAuth();
  const [formData, setFormData] = useState<LoginFormData>({
    email: "",
    password: ""
  });
  const [showPassword, setShowPassword] = useState<boolean>(false);
  const [isSigningIn, setIsSigningIn] = useState<boolean>(false);
  const [errorMessage, setErrorMessage] = useState<string>("");
=======
import React, { useEffect, useState } from "react";
import { motion, AnimatePresence } from "framer-motion";
import loginBg from "@/assets/login-bg.jpg";
import { getIdToken } from "firebase/auth";
import { useAuth } from "../context/auth/AuthContext.jsx";
import { doSignInWithEmailAndPassword, doSignInWithGoogle } from "../firebase/auth.js";
import { useNavigate } from "react-router-dom";
import { Sun, Moon, Eye, EyeOff } from "lucide-react";

const pageVariants = {
  initial: { opacity: 0, y: 20 },
  enter: { opacity: 1, y: 0, transition: { duration: 0.45, ease: "easeOut" } },
  exit: { opacity: 0, y: -10, transition: { duration: 0.25, ease: "easeIn" } },
};

const inputVariant = {
  rest: { boxShadow: "inset 0 0 0 0 rgba(0,0,0,0)", y: 0 },
  focus: { boxShadow: "0 6px 20px rgba(99,102,241,0.08)", y: -2, transition: { duration: 0.18 } },
};

const buttonVariant = {
  rest: { boxShadow: "0 6px 24px rgba(59,130,246,0.08)", y: 0 },
  hover: { boxShadow: "0 10px 30px rgba(59,130,246,0.18), 0 0 30px rgba(99,102,241,0.06)", y: -1, transition: { duration: 0.18 } },
};

export default function Login() {
  const { loggedIn } = useAuth();
  const navigate = useNavigate();

  const [email, setEmail] = useState("");
  const [password, setPassword] = useState("");
  const [passwordVisible, setPasswordVisible] = useState(false);
  const [isSigningIn, setIsSigningIn] = useState(false);
  const [errorMessage, setErrorMessage] = useState("");
  const [prefersDark, setPrefersDark] = useState(() => {
    try {
      return document.documentElement.classList.contains("dark");
    } catch (e) {
      return false;
    }
  });

  useEffect(() => {
    document.documentElement.classList.toggle("dark", prefersDark);
  }, [prefersDark]);
>>>>>>> b1b4d1c4

  const validateForm = (): boolean => {
    if (!formData.email || !formData.password) {
      setErrorMessage("Email and password are required");
      return false;
    }
    const emailRegex = /^[^\s@]+@[^\s@]+\.[^\s@]+$/;
    if (!emailRegex.test(formData.email)) {
      setErrorMessage("Please enter a valid email address");
      return false;
    }
    setErrorMessage("");
    return true;
  };

  const handleInputChange = (field: keyof LoginFormData) => (
    e: React.ChangeEvent<HTMLInputElement>
  ) => {
    setFormData(prev => ({
      ...prev,
      [field]: e.target.value
    }));
    if (errorMessage) setErrorMessage("");
  };

  const handleSubmit = async (e: FormEvent<HTMLFormElement>) => {
    e.preventDefault();
<<<<<<< HEAD
    
    if (!validateForm() || isSigningIn) return;
=======
    if (!validateForm()) return;
    if (isSigningIn) return;
>>>>>>> b1b4d1c4

    setIsSigningIn(true);
    try {
<<<<<<< HEAD
      // Sign in with Firebase Auth
      const userCredential = await doSignInWithEmailAndPassword(formData.email, formData.password);
      
      // Get ID token for backend authentication
=======
      const userCredential = await doSignInWithEmailAndPassword(email, password);
>>>>>>> b1b4d1c4
      const idToken = await getIdToken(userCredential.user);
      try {
<<<<<<< HEAD
        const response = await fetch("http://127.0.0.1:8001/ping", {
          method: "POST",
          headers: { 
            "Content-Type": "application/json",
            "Authorization": `Bearer ${idToken}`
          },
        });

        if (response.ok) {
          const result = await response.json();
          console.log("Backend validation successful:", result);
        } else {
          console.warn("Backend validation failed, but login still successful");
        }
      } catch (backendError) {
        console.warn("Backend validation error (login still successful):", (backendError as Error).message);
      }

      console.log("Login successful!");
      
    } catch (error) {
      console.error("Login error:", error);
      setErrorMessage((error as Error).message || "An error occurred during login");
=======
        await fetch("/ping", { method: "POST", headers: { Authorization: `Bearer ${idToken}` } });
      } catch (err) {}
    } catch (err) {
      setErrorMessage(err?.message || "Login failed");
>>>>>>> b1b4d1c4
    } finally {
      setIsSigningIn(false);
    }
  };

<<<<<<< HEAD
  const handleGoogleSignIn = async () => {
=======
  const onGoogleSignIn = async () => {
>>>>>>> b1b4d1c4
    if (isSigningIn) return;
    setIsSigningIn(true);
    try {
      const userCredential = await doSignInWithGoogle();
      const idToken = await getIdToken(userCredential.user);
      try {
<<<<<<< HEAD
        const response = await fetch("http://127.0.0.1:8001/ping", {
          method: "POST",
          headers: { 
            "Content-Type": "application/json",
            "Authorization": `Bearer ${idToken}`
          },
        });

        if (response.ok) {
          const result = await response.json();
          console.log("Google login successful:", result);
        } else {
          console.warn("Backend validation failed, but Google login still successful");
        }
      } catch (backendError) {
        console.warn("Backend validation error (Google login still successful):", (backendError as Error).message);
      }

    } catch (error) {
      console.error("Google login error:", error);
      setErrorMessage((error as Error).message || "An error occurred during Google login");
=======
        await fetch("/ping", { method: "POST", headers: { Authorization: `Bearer ${idToken}` } });
      } catch (err) {}
    } catch (err) {
      setErrorMessage(err?.message || "Google sign in failed");
>>>>>>> b1b4d1c4
    } finally {
      setIsSigningIn(false);
    }
  };

  return (
<<<<<<< HEAD
    <div className="min-h-screen bg-gradient-to-br from-primary-50 via-background to-secondary-50 flex items-center justify-center p-4">
      <div className="w-full max-w-md space-y-6 animate-fade-in">
        {/* Logo & Brand */}
        <div className="text-center space-y-2">
          <div className="flex items-center justify-center space-x-2 mb-4">
            <div className="w-10 h-10 rounded-lg flex items-center justify-center">
              <img src="/logo.png" alt="AddWise Logo" className="w-10 h-10 object-contain" />
            </div>
            <span className="text-3xl font-extrabold">
              <span className="text-red-600">A</span>
              <span className="text-foreground">ddWise</span>
            </span>
          </div>
          <h1 className="text-2xl font-bold text-foreground">Welcome back</h1>
          <p className="text-muted-foreground">Sign in to your account to continue</p>
        </div>

        {/* Login Card */}
        <Card className="shadow-hover border-border/50 bg-background/80 backdrop-blur-sm">
          <CardHeader className="space-y-1">
            <CardTitle className="text-xl font-semibold text-center">Sign In</CardTitle>
            <CardDescription className="text-center">
              Enter your credentials to access your account
            </CardDescription>
          </CardHeader>
          <CardContent className="space-y-4">
            {/* Google Sign In Button */}
            <Button
              type="button"
              variant="outline"
              size="lg"
              className="w-full relative hover:bg-accent/50 transition-all duration-200"
              onClick={handleGoogleSignIn}
              disabled={isSigningIn}
            >
              {isSigningIn ? (
                <Loader2 className="h-4 w-4 animate-spin" />
              ) : (
                <svg className="h-4 w-4" viewBox="0 0 24 24">
                  <path
                    fill="currentColor"
                    d="M22.56 12.25c0-.78-.07-1.53-.2-2.25H12v4.26h5.92c-.26 1.37-1.04 2.53-2.21 3.31v2.77h3.57c2.08-1.92 3.28-4.74 3.28-8.09z"
                  />
                  <path
                    fill="currentColor"
                    d="M12 23c2.97 0 5.46-.98 7.28-2.66l-3.57-2.77c-.98.66-2.23 1.06-3.71 1.06-2.86 0-5.29-1.93-6.16-4.53H2.18v2.84C3.99 20.53 7.7 23 12 23z"
                  />
                  <path
                    fill="currentColor"
                    d="M5.84 14.09c-.22-.66-.35-1.36-.35-2.09s.13-1.43.35-2.09V7.07H2.18C1.43 8.55 1 10.22 1 12s.43 3.45 1.18 4.93l2.85-2.22.81-.62z"
                  />
                  <path
                    fill="currentColor"
                    d="M12 5.38c1.62 0 3.06.56 4.21 1.64l3.15-3.15C17.45 2.09 14.97 1 12 1 7.7 1 3.99 3.47 2.18 7.07l3.66 2.84c.87-2.6 3.3-4.53 6.16-4.53z"
                  />
                </svg>
              )}
              Continue with Google
            </Button>

            {/* Divider */}
            <div className="relative">
              <div className="absolute inset-0 flex items-center">
                <span className="w-full border-t border-border" />
              </div>
              <div className="relative flex justify-center text-xs uppercase">
                <span className="bg-background px-2 text-muted-foreground">Or continue with email</span>
              </div>
            </div>

            {/* Login Form */}
            <form onSubmit={handleSubmit} className="space-y-4">
              <div className="space-y-2">
                <label htmlFor="email" className="text-sm font-medium text-foreground">
                  Email
                </label>
                <div className="relative">
                  <Mail className="absolute left-3 top-1/2 transform -translate-y-1/2 text-muted-foreground h-4 w-4" />
                  <Input
                    id="email"
                    type="email"
                    value={formData.email}
                    onChange={handleInputChange("email")}
                    placeholder="Enter your email"
                    className="pl-10 transition-all duration-200 focus:ring-primary/20"
                    disabled={isSigningIn}
                    required
                  />
                </div>
              </div>

              <div className="space-y-2">
                <label htmlFor="password" className="text-sm font-medium text-foreground">
                  Password
                </label>
                <div className="relative">
                  <Lock className="absolute left-3 top-1/2 transform -translate-y-1/2 text-muted-foreground h-4 w-4" />
                  <Input
                    id="password"
                    type={showPassword ? "text" : "password"}
                    value={formData.password}
                    onChange={handleInputChange("password")}
                    placeholder="Enter your password"
                    className="pl-10 pr-10 transition-all duration-200 focus:ring-primary/20"
                    disabled={isSigningIn}
                    required
                  />
                  <button
                    type="button"
                    onClick={() => setShowPassword(!showPassword)}
                    className="absolute right-3 top-1/2 transform -translate-y-1/2 text-muted-foreground hover:text-foreground transition-colors"
                    disabled={isSigningIn}
                  >
                    {showPassword ? (
                      <EyeOff className="h-4 w-4" />
                    ) : (
                      <Eye className="h-4 w-4" />
                    )}
                  </button>
                </div>
              </div>

              {/* Error Message */}
              {errorMessage && (
                <div className="p-3 rounded-md bg-destructive/10 border border-destructive/20">
                  <p className="text-sm text-destructive font-medium">{errorMessage}</p>
                </div>
              )}

              {/* Forgot Password Link */}
              <div className="text-right">
                <Link
                  to="/forgot-password"
                  className="text-sm text-primary hover:text-primary/80 font-medium transition-colors"
                >
                  Forgot your password?
                </Link>
              </div>

              {/* Submit Button */}
              <Button
                type="submit"
                size="lg"
                className="w-full bg-gradient-primary hover:opacity-90 transition-all duration-200"
                disabled={isSigningIn}
              >
                {isSigningIn ? (
                  <>
                    <Loader2 className="h-4 w-4 animate-spin" />
                    Signing in...
                  </>
                ) : (
                  "Sign In"
                )}
              </Button>
            </form>

            {/* Sign Up Link */}
            <div className="text-center pt-4 border-t border-border">
              <p className="text-sm text-muted-foreground">
                Don't have an account?{" "}
                <Link
                  to="/signup"
                  className="text-primary hover:text-primary/80 font-medium transition-colors"
                >
                  Sign up
                </Link>
              </p>
            </div>
          </CardContent>
        </Card>

        {/* Footer Links */}
        <div className="text-center space-y-2">
          <div className="flex items-center justify-center space-x-4 text-sm text-muted-foreground">
            <Link to="/privacy" className="hover:text-foreground transition-colors">
              Privacy Policy
            </Link>
            <span>•</span>
            <Link to="/terms" className="hover:text-foreground transition-colors">
              Terms of Service
            </Link>
            <span>•</span>
            <Link to="/support" className="hover:text-foreground transition-colors">
              Support
            </Link>
          </div>
          <p className="text-xs text-muted-foreground">
            © 2024 AddWise. All rights reserved.
          </p>
        </div>
      </div>
    </div>
=======
    <AnimatePresence mode="wait">
      <motion.main
        key="login-page"
        style={{
          backgroundImage: `url(${loginBg})`,
          backgroundSize: "cover",
          backgroundPosition: "center",
        }}
        className="min-h-screen flex items-center justify-center px-4 py-12"
        variants={pageVariants}
        initial="initial"
        animate="enter"
        exit="exit"
      >
        <div className="absolute inset-0 bg-black/40" aria-hidden="true" />
        <div className="relative w-full flex items-center justify-center">
          <motion.section
            className="relative z-10 w-full max-w-md p-8 rounded-3xl bg-white/20 dark:bg-slate-900/30 backdrop-blur-2xl border border-white/20 dark:border-slate-700/30 shadow-2xl"
            initial={{ opacity: 0, scale: 0.98 }}
            animate={{ opacity: 1, scale: 1, transition: { delay: 0.08 } }}
          >
            <div className="flex items-center justify-between mb-6">
              <div className="flex items-center gap-4">
                <img src="/logo.png" alt="AddWise logo" className="w-12 h-12 rounded-lg object-contain" />
                <div>
                  <h1 className="text-2xl font-extrabold text-white dark:text-slate-100">Welcome back</h1>
                </div>
              </div>

              <button
                aria-label="Toggle theme"
                onClick={() => setPrefersDark((s) => !s)}
                className="inline-flex items-center justify-center rounded-full p-2 bg-white/10 dark:bg-slate-800/20 hover:bg-white/20 transition-colors"
              >
                {prefersDark ? <Sun className="w-4 h-4 text-yellow-400" /> : <Moon className="w-4 h-4 text-white" />}
              </button>
            </div>

            <form onSubmit={onSubmit} className="space-y-4" aria-labelledby="login-heading">
              <label className="block">
                <span className="text-sm text-slate-200">Email</span>
                <motion.input
                  aria-label="Email"
                  type="email"
                  value={email}
                  onChange={(e) => setEmail(e.target.value)}
                  required
                  className="mt-2 block w-full rounded-lg bg-white/60 dark:bg-slate-800/50 border border-white/30 dark:border-slate-700/40 px-4 py-3 placeholder-slate-400 focus:outline-none"
                  variants={inputVariant}
                  initial="rest"
                  whileFocus="focus"
                  animate="rest"
                />
              </label>

              <label className="block">
                <span className="text-sm text-slate-200">Password</span>
                <div className="relative">
                  <motion.input
                    aria-label="Password"
                    type={passwordVisible ? "text" : "password"}
                    value={password}
                    onChange={(e) => setPassword(e.target.value)}
                    required
                    className="mt-2 block w-full rounded-lg bg-white/60 dark:bg-slate-800/50 border border-white/30 dark:border-slate-700/40 px-4 py-3 placeholder-slate-400 focus:outline-none"
                    variants={inputVariant}
                    initial="rest"
                    whileFocus="focus"
                    animate="rest"
                  />
                  <button
                    type="button"
                    aria-label={passwordVisible ? "Hide password" : "Show password"}
                    onClick={() => setPasswordVisible((s) => !s)}
                    className="absolute right-3 top-1/2 transform -translate-y-1/2 text-slate-200"
                  >
                    {passwordVisible ? <EyeOff className="w-5 h-5" /> : <Eye className="w-5 h-5" />}
                  </button>
                </div>
              </label>

              {errorMessage && (
                <div role="alert" className="text-sm text-red-400 bg-red-900/10 p-2 rounded-md">{errorMessage}</div>
              )}

              <motion.button
                type="submit"
                whileHover="hover"
                variants={buttonVariant}
                disabled={isSigningIn}
                className="w-full mt-1 inline-flex items-center justify-center gap-3 rounded-xl px-5 py-3 text-white bg-gradient-to-r from-primary-500 to-primary-600 disabled:opacity-60 focus:outline-none"
                aria-disabled={isSigningIn}
              >
                <motion.span layout>{isSigningIn ? "Signing in..." : "Sign in"}</motion.span>
              </motion.button>

              <div className="flex items-center gap-3">
                <hr className="flex-1 border-t border-white/30 dark:border-slate-700/30" />
                <span className="text-xs text-slate-200">or</span>
                <hr className="flex-1 border-t border-white/30 dark:border-slate-700/30" />
              </div>

              <button
                type="button"
                onClick={onGoogleSignIn}
                disabled={isSigningIn}
                className="w-full inline-flex items-center justify-center gap-3 rounded-xl px-5 py-3 border border-white/30 dark:border-slate-700/30 bg-white/10 hover:scale-[1.01] transition-transform"
              >
                <svg className="w-5 h-5" viewBox="0 0 533.5 544.3" xmlns="http://www.w3.org/2000/svg" aria-hidden>
                  <path fill="#4285f4" d="M533.5 278.4c0-17.4-1.6-34.1-4.6-50.4H272v95.4h147.4c-6.4 34.6-25.6 63.9-54.6 83.6v69.5h88.2c51.6-47.5 81.5-117.6 81.5-198.1z"/>
                  <path fill="#34a853" d="M272 544.3c73.6 0 135.4-24.4 180.6-66.1l-88.2-69.5c-24.5 16.5-55.9 26.3-92.4 26.3-71 0-131.1-47.8-152.6-112.2H30.8v70.5C75.9 487.2 168.6 544.3 272 544.3z"/>
                  <path fill="#fbbc04" d="M119.4 323.0c-8.6-25.6-8.6-52.9 0-78.5V173.9H30.8c-37.5 74.9-37.5 163.3 0 238.2l88.6-69.1z"/>
                  <path fill="#ea4335" d="M272 109.2c39.9 0 75.8 13.7 104.1 40.7l78.1-78.1C407.2 22.7 345.4 0 272 0 168.6 0 75.9 57.1 30.8 143.8l88.6 70.5C140.9 157 201 109.2 272 109.2z"/>
                </svg>
                <span>Sign in with Google</span>
              </button>

              <div className="text-center text-sm text-slate-200">
                Don't have an account? <a href="/signup" className="text-primary-300 dark:text-primary-400 underline">Sign up</a>
              </div>
            </form>
          </motion.section>
        </div>
      </motion.main>
    </AnimatePresence>
>>>>>>> b1b4d1c4
  );
};

export default Login;<|MERGE_RESOLUTION|>--- conflicted
+++ resolved
@@ -1,4 +1,4 @@
-<<<<<<< HEAD
+
 import React, { useState, FormEvent } from "react";
 import { getIdToken } from "firebase/auth";
 import { useAuth } from "../context/auth/AuthContext.jsx";
@@ -24,53 +24,7 @@
   const [showPassword, setShowPassword] = useState<boolean>(false);
   const [isSigningIn, setIsSigningIn] = useState<boolean>(false);
   const [errorMessage, setErrorMessage] = useState<string>("");
-=======
-import React, { useEffect, useState } from "react";
-import { motion, AnimatePresence } from "framer-motion";
-import loginBg from "@/assets/login-bg.jpg";
-import { getIdToken } from "firebase/auth";
-import { useAuth } from "../context/auth/AuthContext.jsx";
-import { doSignInWithEmailAndPassword, doSignInWithGoogle } from "../firebase/auth.js";
-import { useNavigate } from "react-router-dom";
-import { Sun, Moon, Eye, EyeOff } from "lucide-react";
-
-const pageVariants = {
-  initial: { opacity: 0, y: 20 },
-  enter: { opacity: 1, y: 0, transition: { duration: 0.45, ease: "easeOut" } },
-  exit: { opacity: 0, y: -10, transition: { duration: 0.25, ease: "easeIn" } },
-};
-
-const inputVariant = {
-  rest: { boxShadow: "inset 0 0 0 0 rgba(0,0,0,0)", y: 0 },
-  focus: { boxShadow: "0 6px 20px rgba(99,102,241,0.08)", y: -2, transition: { duration: 0.18 } },
-};
-
-const buttonVariant = {
-  rest: { boxShadow: "0 6px 24px rgba(59,130,246,0.08)", y: 0 },
-  hover: { boxShadow: "0 10px 30px rgba(59,130,246,0.18), 0 0 30px rgba(99,102,241,0.06)", y: -1, transition: { duration: 0.18 } },
-};
-
-export default function Login() {
-  const { loggedIn } = useAuth();
-  const navigate = useNavigate();
-
-  const [email, setEmail] = useState("");
-  const [password, setPassword] = useState("");
-  const [passwordVisible, setPasswordVisible] = useState(false);
-  const [isSigningIn, setIsSigningIn] = useState(false);
-  const [errorMessage, setErrorMessage] = useState("");
-  const [prefersDark, setPrefersDark] = useState(() => {
-    try {
-      return document.documentElement.classList.contains("dark");
-    } catch (e) {
-      return false;
-    }
-  });
-
-  useEffect(() => {
-    document.documentElement.classList.toggle("dark", prefersDark);
-  }, [prefersDark]);
->>>>>>> b1b4d1c4
+
 
   const validateForm = (): boolean => {
     if (!formData.email || !formData.password) {
@@ -98,27 +52,20 @@
 
   const handleSubmit = async (e: FormEvent<HTMLFormElement>) => {
     e.preventDefault();
-<<<<<<< HEAD
     
     if (!validateForm() || isSigningIn) return;
-=======
-    if (!validateForm()) return;
-    if (isSigningIn) return;
->>>>>>> b1b4d1c4
+
 
     setIsSigningIn(true);
     try {
-<<<<<<< HEAD
+
       // Sign in with Firebase Auth
       const userCredential = await doSignInWithEmailAndPassword(formData.email, formData.password);
       
       // Get ID token for backend authentication
-=======
-      const userCredential = await doSignInWithEmailAndPassword(email, password);
->>>>>>> b1b4d1c4
+
       const idToken = await getIdToken(userCredential.user);
       try {
-<<<<<<< HEAD
         const response = await fetch("http://127.0.0.1:8001/ping", {
           method: "POST",
           headers: { 
@@ -142,29 +89,20 @@
     } catch (error) {
       console.error("Login error:", error);
       setErrorMessage((error as Error).message || "An error occurred during login");
-=======
-        await fetch("/ping", { method: "POST", headers: { Authorization: `Bearer ${idToken}` } });
-      } catch (err) {}
-    } catch (err) {
-      setErrorMessage(err?.message || "Login failed");
->>>>>>> b1b4d1c4
+
     } finally {
       setIsSigningIn(false);
     }
   };
 
-<<<<<<< HEAD
   const handleGoogleSignIn = async () => {
-=======
-  const onGoogleSignIn = async () => {
->>>>>>> b1b4d1c4
+
     if (isSigningIn) return;
     setIsSigningIn(true);
     try {
       const userCredential = await doSignInWithGoogle();
       const idToken = await getIdToken(userCredential.user);
       try {
-<<<<<<< HEAD
         const response = await fetch("http://127.0.0.1:8001/ping", {
           method: "POST",
           headers: { 
@@ -186,19 +124,14 @@
     } catch (error) {
       console.error("Google login error:", error);
       setErrorMessage((error as Error).message || "An error occurred during Google login");
-=======
-        await fetch("/ping", { method: "POST", headers: { Authorization: `Bearer ${idToken}` } });
-      } catch (err) {}
-    } catch (err) {
-      setErrorMessage(err?.message || "Google sign in failed");
->>>>>>> b1b4d1c4
+
     } finally {
       setIsSigningIn(false);
     }
   };
 
   return (
-<<<<<<< HEAD
+
     <div className="min-h-screen bg-gradient-to-br from-primary-50 via-background to-secondary-50 flex items-center justify-center p-4">
       <div className="w-full max-w-md space-y-6 animate-fade-in">
         {/* Logo & Brand */}
@@ -392,133 +325,6 @@
         </div>
       </div>
     </div>
-=======
-    <AnimatePresence mode="wait">
-      <motion.main
-        key="login-page"
-        style={{
-          backgroundImage: `url(${loginBg})`,
-          backgroundSize: "cover",
-          backgroundPosition: "center",
-        }}
-        className="min-h-screen flex items-center justify-center px-4 py-12"
-        variants={pageVariants}
-        initial="initial"
-        animate="enter"
-        exit="exit"
-      >
-        <div className="absolute inset-0 bg-black/40" aria-hidden="true" />
-        <div className="relative w-full flex items-center justify-center">
-          <motion.section
-            className="relative z-10 w-full max-w-md p-8 rounded-3xl bg-white/20 dark:bg-slate-900/30 backdrop-blur-2xl border border-white/20 dark:border-slate-700/30 shadow-2xl"
-            initial={{ opacity: 0, scale: 0.98 }}
-            animate={{ opacity: 1, scale: 1, transition: { delay: 0.08 } }}
-          >
-            <div className="flex items-center justify-between mb-6">
-              <div className="flex items-center gap-4">
-                <img src="/logo.png" alt="AddWise logo" className="w-12 h-12 rounded-lg object-contain" />
-                <div>
-                  <h1 className="text-2xl font-extrabold text-white dark:text-slate-100">Welcome back</h1>
-                </div>
-              </div>
-
-              <button
-                aria-label="Toggle theme"
-                onClick={() => setPrefersDark((s) => !s)}
-                className="inline-flex items-center justify-center rounded-full p-2 bg-white/10 dark:bg-slate-800/20 hover:bg-white/20 transition-colors"
-              >
-                {prefersDark ? <Sun className="w-4 h-4 text-yellow-400" /> : <Moon className="w-4 h-4 text-white" />}
-              </button>
-            </div>
-
-            <form onSubmit={onSubmit} className="space-y-4" aria-labelledby="login-heading">
-              <label className="block">
-                <span className="text-sm text-slate-200">Email</span>
-                <motion.input
-                  aria-label="Email"
-                  type="email"
-                  value={email}
-                  onChange={(e) => setEmail(e.target.value)}
-                  required
-                  className="mt-2 block w-full rounded-lg bg-white/60 dark:bg-slate-800/50 border border-white/30 dark:border-slate-700/40 px-4 py-3 placeholder-slate-400 focus:outline-none"
-                  variants={inputVariant}
-                  initial="rest"
-                  whileFocus="focus"
-                  animate="rest"
-                />
-              </label>
-
-              <label className="block">
-                <span className="text-sm text-slate-200">Password</span>
-                <div className="relative">
-                  <motion.input
-                    aria-label="Password"
-                    type={passwordVisible ? "text" : "password"}
-                    value={password}
-                    onChange={(e) => setPassword(e.target.value)}
-                    required
-                    className="mt-2 block w-full rounded-lg bg-white/60 dark:bg-slate-800/50 border border-white/30 dark:border-slate-700/40 px-4 py-3 placeholder-slate-400 focus:outline-none"
-                    variants={inputVariant}
-                    initial="rest"
-                    whileFocus="focus"
-                    animate="rest"
-                  />
-                  <button
-                    type="button"
-                    aria-label={passwordVisible ? "Hide password" : "Show password"}
-                    onClick={() => setPasswordVisible((s) => !s)}
-                    className="absolute right-3 top-1/2 transform -translate-y-1/2 text-slate-200"
-                  >
-                    {passwordVisible ? <EyeOff className="w-5 h-5" /> : <Eye className="w-5 h-5" />}
-                  </button>
-                </div>
-              </label>
-
-              {errorMessage && (
-                <div role="alert" className="text-sm text-red-400 bg-red-900/10 p-2 rounded-md">{errorMessage}</div>
-              )}
-
-              <motion.button
-                type="submit"
-                whileHover="hover"
-                variants={buttonVariant}
-                disabled={isSigningIn}
-                className="w-full mt-1 inline-flex items-center justify-center gap-3 rounded-xl px-5 py-3 text-white bg-gradient-to-r from-primary-500 to-primary-600 disabled:opacity-60 focus:outline-none"
-                aria-disabled={isSigningIn}
-              >
-                <motion.span layout>{isSigningIn ? "Signing in..." : "Sign in"}</motion.span>
-              </motion.button>
-
-              <div className="flex items-center gap-3">
-                <hr className="flex-1 border-t border-white/30 dark:border-slate-700/30" />
-                <span className="text-xs text-slate-200">or</span>
-                <hr className="flex-1 border-t border-white/30 dark:border-slate-700/30" />
-              </div>
-
-              <button
-                type="button"
-                onClick={onGoogleSignIn}
-                disabled={isSigningIn}
-                className="w-full inline-flex items-center justify-center gap-3 rounded-xl px-5 py-3 border border-white/30 dark:border-slate-700/30 bg-white/10 hover:scale-[1.01] transition-transform"
-              >
-                <svg className="w-5 h-5" viewBox="0 0 533.5 544.3" xmlns="http://www.w3.org/2000/svg" aria-hidden>
-                  <path fill="#4285f4" d="M533.5 278.4c0-17.4-1.6-34.1-4.6-50.4H272v95.4h147.4c-6.4 34.6-25.6 63.9-54.6 83.6v69.5h88.2c51.6-47.5 81.5-117.6 81.5-198.1z"/>
-                  <path fill="#34a853" d="M272 544.3c73.6 0 135.4-24.4 180.6-66.1l-88.2-69.5c-24.5 16.5-55.9 26.3-92.4 26.3-71 0-131.1-47.8-152.6-112.2H30.8v70.5C75.9 487.2 168.6 544.3 272 544.3z"/>
-                  <path fill="#fbbc04" d="M119.4 323.0c-8.6-25.6-8.6-52.9 0-78.5V173.9H30.8c-37.5 74.9-37.5 163.3 0 238.2l88.6-69.1z"/>
-                  <path fill="#ea4335" d="M272 109.2c39.9 0 75.8 13.7 104.1 40.7l78.1-78.1C407.2 22.7 345.4 0 272 0 168.6 0 75.9 57.1 30.8 143.8l88.6 70.5C140.9 157 201 109.2 272 109.2z"/>
-                </svg>
-                <span>Sign in with Google</span>
-              </button>
-
-              <div className="text-center text-sm text-slate-200">
-                Don't have an account? <a href="/signup" className="text-primary-300 dark:text-primary-400 underline">Sign up</a>
-              </div>
-            </form>
-          </motion.section>
-        </div>
-      </motion.main>
-    </AnimatePresence>
->>>>>>> b1b4d1c4
   );
 };
 
