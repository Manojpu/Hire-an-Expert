from sqlalchemy.ext.asyncio import AsyncSession
from sqlalchemy import select, update, delete
from sqlalchemy.orm import selectinload
from sqlalchemy.orm import Session 
from typing import List, Optional, Dict, Any
import uuid
from uuid import UUID as UUID4
from datetime import datetime, date, time, timedelta
from models import User, UserRole, ExpertProfile, Preference, VerificationDocument, DocumentType, AvailabilityRule, DateOverride, AvailabilitySlot
from schemas import (
    AvailabilityRuleCreate, DateOverrideCreate, UserCreate, UserUpdate, PreferenceCreate, PreferenceUpdate, 
    ProvisionIn, ExpertProfileIn, UserOut, ExpertProfileOut, 
    UserResponse, PaginationParams, PaginatedResponse, 
    ErrorResponse, ValidationErrorResponse, SuccessResponse,
    VerificationDocumentCreate, VerificationDocumentResponse,
    ExpertVerificationUpdate, ExpertVerificationResponse,
    AvailabilityRuleCreate
)
from sqlalchemy.future import select
from sqlalchemy.orm import selectinload
# Removing problematic relative import



# User CRUD operations    
def upsert_user(db: Session, uid: str, email: str, name: str, is_expert=True, expert_profiles=[]):  # Changed full_name to name
    user = db.query(User).filter(User.firebase_uid == uid).first()
    if user:
        user.email = email
        user.name = name  # Changed from full_name to name
        user.is_expert = is_expert
    else:
        user = User(firebase_uid=uid, email=email, name=name, is_expert=is_expert)  # Changed from full_name to name
        db.add(user)
        db.commit()
        db.refresh(user)
        
        # Create default preferences for new users
        default_preferences = [
            Preference(user_id=user.id, key="email_notifications", value="true"),
            Preference(user_id=user.id, key="sms_notifications", value="false"),
            Preference(user_id=user.id, key="marketing_emails", value="true"),
            Preference(user_id=user.id, key="profile_visibility", value="true"),
            Preference(user_id=user.id, key="contact_visibility", value="true"),
        ]
        for pref in default_preferences:
            db.add(pref)

    # handle expert profiles
    if is_expert and expert_profiles:
        # delete existing
        db.query(ExpertProfile).filter(ExpertProfile.user_id == user.id).delete()
        for profile in expert_profiles:
            ep = ExpertProfile(user_id=user.id, specialization=profile.specialization)
            db.add(ep)
    db.commit()
    db.refresh(user)
    return user
    
# Synchronous version of get_user_by_firebase_uid
def get_user_by_firebase_uid(db: Session, firebase_uid: str) -> Optional[User]:
    """Get user by Firebase UID (synchronous version)"""
    return db.query(User).filter(User.firebase_uid == firebase_uid).first()

async def create_user(db: AsyncSession, user_data: UserCreate) -> User:
    """Create a new user"""
    db_user = User(
        firebase_uid=user_data.firebase_uid,
        name=user_data.name,
        email=user_data.email,
        phone=user_data.phone,
        role=user_data.role,
        bio=user_data.bio, 
        profile_image_url=user_data.profile_image_url,
        location=user_data.location
    )
    db.add(db_user)
    await db.commit()
    await db.refresh(db_user)
    return db_user


async def get_user_by_id(db: AsyncSession, user_id: uuid.UUID) -> Optional[User]:
    """Get user by ID"""
    result = await db.execute(select(User).where(User.id == user_id))
    return result.scalar_one_or_none()


# async def get_user_by_firebase_uid(db: AsyncSession, firebase_uid: str) -> Optional[User]:
#     """Get user by Firebase UID"""
#     result = await db.execute(select(User).where(User.firebase_uid == firebase_uid))
#     return result.scalar_one_or_none()

async def get_user_by_firebase_uid(db: AsyncSession, firebase_uid: str):
    result = await db.execute(
        select(User)
        .options(selectinload(User.expert_profiles))
        .where(User.firebase_uid == firebase_uid)
    )
    return result.scalar_one_or_none()

async def get_user_by_email(db: AsyncSession, email: str) -> Optional[User]:
    """Get user by email"""
    result = await db.execute(select(User).where(User.email == email))
    return result.scalar_one_or_none()


async def get_users(
    db: AsyncSession, 
    skip: int = 0, 
    limit: int = 100,
    role: Optional[UserRole] = None
) -> List[User]:
    """Get users with optional filtering by role"""
    query = select(User)
    if role:
        query = query.where(User.role == role)
    query = query.offset(skip).limit(limit)
    result = await db.execute(query)
    return result.scalars().all()


async def update_user(db: AsyncSession, user_id: uuid.UUID, user_data: UserUpdate) -> Optional[User]:
    """Update user information"""
    # Build update data dict (only include non-None values)
    update_data = {}
    for field, value in user_data.dict(exclude_unset=True).items():
        if value is not None:
            update_data[field] = value
    
    if not update_data:
        return await get_user_by_id(db, user_id)
    
    # Update the user
    stmt = update(User).where(User.id == user_id).values(**update_data)
    await db.execute(stmt)
    await db.commit()
    
    # Return updated user
    return await get_user_by_id(db, user_id)


async def delete_user(db: AsyncSession, user_id: uuid.UUID) -> bool:
    """Delete a user"""
    user = await get_user_by_id(db, user_id)
    if not user:
        return False
    
    await db.delete(user)
    await db.commit()
    return True



# Utility functions
async def user_exists(db: AsyncSession, user_id: uuid.UUID) -> bool:
    """Check if a user exists"""
    result = await db.execute(select(User.id).where(User.id == user_id))
    return result.scalar_one_or_none() is not None


async def firebase_uid_exists(db: AsyncSession, firebase_uid: str) -> bool:
    """Check if a Firebase UID already exists"""
    result = await db.execute(select(User.id).where(User.firebase_uid == firebase_uid))
    return result.scalar_one_or_none() is not None


async def email_exists(db: AsyncSession, email: str) -> bool:
    """Check if an email already exists"""
    result = await db.execute(select(User.id).where(User.email == email))
    return result.scalar_one_or_none() is not None


async def get_users_count(db: AsyncSession, role: Optional[UserRole] = None) -> int:
    """Get total count of users, optionally filtered by role"""
    query = select(User.id)
    if role:
        query = query.where(User.role == role)
    result = await db.execute(query)
    return len(result.scalars().all())


# Preference CRUD operations
async def create_preference(db: AsyncSession, user_id: uuid.UUID, preference_data: PreferenceCreate) -> Preference:
    """Create a new preference for a user"""
    db_preference = Preference(
        user_id=user_id,
        key=preference_data.key,
        value=preference_data.value
    )
    db.add(db_preference)
    await db.commit()
    await db.refresh(db_preference)
    return db_preference


async def get_user_preferences(db: AsyncSession, user_id: uuid.UUID) -> List[Preference]:
    """Get all preferences for a user"""
    result = await db.execute(
        select(Preference).where(Preference.user_id == user_id)
    )
    return result.scalars().all()


async def get_preference_by_key(db: AsyncSession, user_id: uuid.UUID, key: str) -> Optional[Preference]:
    """Get a specific preference by key for a user"""
    result = await db.execute(
        select(Preference).where(Preference.user_id == user_id, Preference.key == key)
    )
    return result.scalar_one_or_none()


async def update_preference(db: AsyncSession, user_id: uuid.UUID, key: str, preference_data: PreferenceUpdate) -> Optional[Preference]:
    """Update a preference value"""
    stmt = update(Preference).where(
        Preference.user_id == user_id, 
        Preference.key == key
    ).values(value=preference_data.value)
    
    await db.execute(stmt)
    await db.commit()
    
    return await get_preference_by_key(db, user_id, key)


async def upsert_preference(db: AsyncSession, user_id: uuid.UUID, key: str, value: str) -> Preference:
    """Create or update a preference"""
    existing = await get_preference_by_key(db, user_id, key)
    
    if existing:
        # Update existing preference
        await update_preference(db, user_id, key, PreferenceUpdate(value=value))
        return await get_preference_by_key(db, user_id, key)
    else:
        # Create new preference
        return await create_preference(db, user_id, PreferenceCreate(key=key, value=value))


async def delete_preference(db: AsyncSession, user_id: uuid.UUID, key: str) -> bool:
    """Delete a preference"""
    preference = await get_preference_by_key(db, user_id, key)
    if not preference:
        return False
    
    await db.delete(preference)
    await db.commit()
    return True


async def bulk_upsert_preferences(db: AsyncSession, user_id: uuid.UUID, preferences: List[PreferenceCreate]) -> List[Preference]:
    """Bulk create or update preferences"""
    result_preferences = []
    
    for pref in preferences:
        upserted = await upsert_preference(db, user_id, pref.key, pref.value)
        result_preferences.append(upserted)
    
    return result_preferences 

# Verification Document CRUD operations
async def create_verification_document(
    db: AsyncSession,
    user_id: uuid.UUID,
    document_type: DocumentType,
    document_url: str
) -> VerificationDocument:
    """
    Creates a new verification document record in the database.
    """
    db_document = VerificationDocument(
        user_id=user_id,
        document_type=document_type,
        document_url=document_url
    )
    db.add(db_document)
    await db.commit()
    await db.refresh(db_document)
    return db_document

async def get_documents_by_user(db: AsyncSession, user_id: uuid.UUID) -> List[VerificationDocument]:
    """
    Retrieves all verification documents for a specific user.
    """
    query = select(VerificationDocument).where(VerificationDocument.user_id == user_id)
    result = await db.execute(query)
    return result.scalars().all()

async def get_verification_documents(db: AsyncSession, user_id: uuid.UUID) -> List[VerificationDocument]:
    """Get all verification documents for a user"""
    query = select(VerificationDocument).where(VerificationDocument.user_id == user_id)
    result = await db.execute(query)
    return result.scalars().all()

async def get_verification_document_by_id(db: AsyncSession, doc_id: uuid.UUID) -> Optional[VerificationDocument]:
    """Get a verification document by ID"""
    query = select(VerificationDocument).where(VerificationDocument.id == doc_id)
    result = await db.execute(query)
    return result.scalar_one_or_none()

async def delete_verification_document(db: AsyncSession, doc_id: uuid.UUID) -> bool:
    """Delete a verification document"""
    document = await get_verification_document_by_id(db, doc_id)
    if not document:
        return False
    await db.delete(document)
    await db.commit()
    return True

# Expert Verification CRUD operations
async def update_expert_verification_status(db: AsyncSession, expert_profile_id: uuid.UUID, is_verified: bool) -> Optional[ExpertProfile]:
    """Update the verification status of an expert profile"""
    query = select(ExpertProfile).where(ExpertProfile.id == expert_profile_id)
    result = await db.execute(query)
    expert_profile = result.scalar_one_or_none()
    
    if not expert_profile:
        return None
    
    expert_profile.is_verified = is_verified
    await db.commit()
    await db.refresh(expert_profile)
    return expert_profile

async def get_all_expert_profiles(db: AsyncSession, verified_only: bool = False) -> List[ExpertProfile]:
    """Get all expert profiles, optionally filtered by verification status"""
    query = select(ExpertProfile).options(selectinload(ExpertProfile.user))
    
    if verified_only:
        query = query.where(ExpertProfile.is_verified == True)
    
    result = await db.execute(query)
    return result.scalars().all()

def _check_for_duplicate_time_slots(rules: List[AvailabilityRuleCreate]) -> Optional[str]:
    """
    Check for duplicate or overlapping time slots within the list of rules.
    Returns an error message if duplicates/overlaps found, None otherwise.
    """
    # Group rules by day of the week for easier comparison
    day_rules = {}
    for i, rule in enumerate(rules):
        day = rule.day_of_week
        if day not in day_rules:
            day_rules[day] = []
        day_rules[day].append((i, rule))
    
    # Check for duplicates/overlaps within each day
    for day, day_rule_list in day_rules.items():
        for i, (idx1, rule1) in enumerate(day_rule_list):
            # Convert times to minutes for easier comparison
            start1_h, start1_m = map(int, rule1.start_time_utc.split(':'))
            end1_h, end1_m = map(int, rule1.end_time_utc.split(':'))
            start1_mins = start1_h * 60 + start1_m
            end1_mins = end1_h * 60 + end1_m
            
            for j, (idx2, rule2) in enumerate(day_rule_list[i+1:], i+1):
                # Convert times to minutes
                start2_h, start2_m = map(int, rule2.start_time_utc.split(':'))
                end2_h, end2_m = map(int, rule2.end_time_utc.split(':'))
                start2_mins = start2_h * 60 + start2_m
                end2_mins = end2_h * 60 + end2_m
                
                # Check for exact duplicates
                if start1_mins == start2_mins and end1_mins == end2_mins:
                    return f"Duplicate time slot found: {rule1.start_time_utc}-{rule1.end_time_utc} on day {day}"
                
                # Check for overlaps
                if (start1_mins < end2_mins and end1_mins > start2_mins):
                    return f"Overlapping time slots found: {rule1.start_time_utc}-{rule1.end_time_utc} and {rule2.start_time_utc}-{rule2.end_time_utc} on day {day}"
    
    return None

async def set_availability_rules(db: AsyncSession, user_id: UUID4, rules: List[AvailabilityRuleCreate], dateOverrides: List[DateOverrideCreate] = None) -> List[AvailabilityRule]:
    """
    Deletes old rules and date overrides, and creates a new set of availability rules for a user.
    Also handles date overrides for unavailable dates.
    Checks for duplicates and overlapping time slots before saving.
    """
    # Check for duplicate or overlapping time slots
    error_message = _check_for_duplicate_time_slots(rules)
    if error_message:
        from fastapi import HTTPException
        raise HTTPException(status_code=400, detail=error_message)
    
    # Delete all existing rules for this user first
    await db.execute(delete(AvailabilityRule).where(AvailabilityRule.user_id == user_id))
    
    # Delete existing date overrides for this user
    await db.execute(delete(DateOverride).where(DateOverride.user_id == user_id))
    
    # Process availability rules
    db_rules = []
    for rule in rules:
        # Check if we need to use dict() or model_dump() based on Pydantic version
        try:
            rule_data = rule.model_dump()  # Pydantic v2
        except AttributeError:
            rule_data = rule.dict()  # Pydantic v1
        
        db_rule = AvailabilityRule(
            user_id=user_id,
            **rule_data
        )
        db_rules.append(db_rule)
    
    db.add_all(db_rules)
    
    # Process date overrides if provided
    if dateOverrides:
        db_date_overrides = []
        for override in dateOverrides:
            try:
                override_data = override.model_dump()  # Pydantic v2
            except AttributeError:
                override_data = override.dict()  # Pydantic v1
            
            # Parse the date string to a datetime object
            from datetime import datetime
            date_str = override_data.get('unavailable_date')
            date_obj = datetime.strptime(date_str, "%Y-%m-%d")
            
            db_date_override = DateOverride(
                user_id=user_id,
                unavailable_date=date_obj
            )
            db_date_overrides.append(db_date_override)
        
        db.add_all(db_date_overrides)
    
    await db.commit()
    # Generate slots for the next 30 days
    from datetime import date, timedelta
    today = date.today()
    end_date = today + timedelta(days=30)
    
    await generate_availability_slots(db, user_id, today, end_date)

    return db_rules

async def get_availability_rules_for_user(db: AsyncSession, user_id: UUID4) -> List[AvailabilityRule]:
    """Gets all availability rules for a specific user."""
    result = await db.execute(
        select(AvailabilityRule).where(AvailabilityRule.user_id == user_id)
    )
    return result.scalars().all()


<<<<<<< HEAD
async def generate_availability_slots(
    db: AsyncSession, 
    user_id: UUID4, 
    start_date: date, 
    end_date: date, 
    slot_duration_minutes: int = 60
) -> List[AvailabilitySlot]:
    """
    Generate availability slots based on rules and date overrides for a specific date range.
    
    Args:
        db: Database session
        user_id: User ID to generate slots for
        start_date: First date to generate slots for
        end_date: Last date to generate slots for
        slot_duration_minutes: Duration of each slot in minutes
    
    Returns:
        List of created availability slots
    """
    # Get the user's availability rules
    rules_result = await db.execute(
        select(AvailabilityRule).where(AvailabilityRule.user_id == user_id)
    )
    availability_rules = rules_result.scalars().all()
    
    # Get date overrides (days when the user is not available)
    overrides_result = await db.execute(
        select(DateOverride).where(DateOverride.user_id == user_id)
    )
    unavailable_dates = [override.unavailable_date for override in overrides_result.scalars().all()]
    
    # Delete existing slots in the date range to avoid duplicates
    await db.execute(
        delete(AvailabilitySlot).where(
            AvailabilitySlot.user_id == user_id,
            AvailabilitySlot.date >= start_date,
            AvailabilitySlot.date <= end_date,
            AvailabilitySlot.is_booked == False  # Don't delete already booked slots
        )
    )
    
    # Generate slots based on rules
    current_date = start_date
    slots = []
    
    while current_date <= end_date:
        # Skip if this date is in the unavailable dates list
        if current_date in unavailable_dates:
            current_date += timedelta(days=1)
            continue
        
        # Find rules applicable for this day of the week (0=Monday, 6=Sunday)
        day_of_week = current_date.weekday()
        applicable_rules = [rule for rule in availability_rules if rule.day_of_week == day_of_week]
        
        for rule in applicable_rules:
            # Parse start and end times
            start_time_parts = [int(part) for part in rule.start_time_utc.split(':')]
            end_time_parts = [int(part) for part in rule.end_time_utc.split(':')]
            
            start_datetime = datetime.combine(
                current_date, 
                time(hour=start_time_parts[0], minute=start_time_parts[1])
            )
            end_datetime = datetime.combine(
                current_date, 
                time(hour=end_time_parts[0], minute=end_time_parts[1])
            )
            
            # Generate slots of the specified duration
            slot_start = start_datetime
            while slot_start < end_datetime:
                slot_end = min(slot_start + timedelta(minutes=slot_duration_minutes), end_datetime)
                
                # Only create the slot if it's at least half the intended duration
                if (slot_end - slot_start).total_seconds() >= slot_duration_minutes * 30:
                    slots.append(AvailabilitySlot(
                        user_id=user_id,
                        date=current_date,
                        start_time=slot_start.time(),
                        end_time=slot_end.time(),
                        is_booked=False
                    ))
                
                slot_start = slot_end
        
        current_date += timedelta(days=1)
    
    # Save all slots to the database
    db.add_all(slots)
    await db.commit()
    
    # Return the created slots
    return slots
=======
# Analytics CRUD operations
async def get_user_analytics(db: AsyncSession, start_date: Optional[str] = None, end_date: Optional[str] = None, user_type: str = "all"):
    """Get cumulative user count analytics by date."""
    from sqlalchemy import func, text
    from datetime import datetime, timedelta, date
    
    # Base query to get all users with their creation dates
    base_query = select(
        func.date(User.created_at).label('date'),
        User.id
    )
    
    # Add user type filter
    if user_type == "expert":
        base_query = base_query.where(User.role == UserRole.EXPERT)
    elif user_type == "client":
        base_query = base_query.where(User.role == UserRole.CLIENT)
    
    # Don't filter by date in the base query - we need all historical data for cumulative counts
    base_query = base_query.order_by(func.date(User.created_at))
    
    result = await db.execute(base_query)
    all_users = result.fetchall()
    
    # Group users by date and calculate cumulative counts
    daily_counts = {}
    cumulative_count = 0
    
    for user in all_users:
        user_date = str(user.date)
        if user_date not in daily_counts:
            daily_counts[user_date] = 0
        daily_counts[user_date] += 1
    
    # Generate cumulative data for all dates
    cumulative_data = []
    sorted_dates = sorted(daily_counts.keys())
    
    for date_str in sorted_dates:
        cumulative_count += daily_counts[date_str]
        cumulative_data.append({
            "date": date_str,
            "count": cumulative_count
        })
    
    # If no data, return empty
    if not cumulative_data:
        return {
            "data": [],
            "total_count": 0,
            "user_type": user_type
        }
    
    # If no date filters, return all data
    if not start_date and not end_date:
        return {
            "data": cumulative_data,
            "total_count": cumulative_data[-1]["count"],
            "user_type": user_type
        }
    
    # Filter and fill the requested date range
    try:
        start_dt = datetime.strptime(start_date, '%Y-%m-%d').date() if start_date else None
        end_dt = datetime.strptime(end_date, '%Y-%m-%d').date() if end_date else None
        
        # Create a dictionary for quick lookup
        data_dict = {datetime.strptime(dp["date"], '%Y-%m-%d').date(): dp["count"] for dp in cumulative_data}
        
        # Get date range bounds
        all_dates = sorted(data_dict.keys())
        first_data_date = all_dates[0]
        last_data_date = all_dates[-1]
        
        # Determine the actual range to show
        range_start = start_dt if start_dt and start_dt >= first_data_date else first_data_date
        range_end = end_dt if end_dt else last_data_date
        
        # If start date is before any data, start from first data date
        if start_dt and start_dt < first_data_date:
            range_start = first_data_date
        
        filtered_data = []
        current_date = range_start
        
        while current_date <= range_end:
            if current_date in data_dict:
                # Use actual data point
                count = data_dict[current_date]
            elif current_date <= last_data_date:
                # Use cumulative count from previous date
                count = filtered_data[-1]["count"] if filtered_data else 0
            else:
                # After last data date, maintain the final count
                count = data_dict[last_data_date]
            
            filtered_data.append({
                "date": current_date.isoformat(),
                "count": count
            })
            
            current_date += timedelta(days=1)
        
        # Get total count (final cumulative count)
        total_count = data_dict[last_data_date] if data_dict else 0
        
        return {
            "data": filtered_data,
            "total_count": total_count,
            "user_type": user_type
        }
        
    except ValueError as e:
        # Return filtered data if date parsing fails
        filtered_data = []
        for item in cumulative_data:
            item_date = datetime.strptime(item["date"], "%Y-%m-%d").date()
            
            # Check if date is within range
            include_date = True
            if start_date:
                start_date_obj = datetime.strptime(start_date, "%Y-%m-%d").date()
                if item_date < start_date_obj:
                    include_date = False
            
            if end_date:
                end_date_obj = datetime.strptime(end_date, "%Y-%m-%d").date()
                if item_date > end_date_obj:
                    include_date = False
            
            if include_date:
                filtered_data.append(item)
        
        # Get total count up to end_date (or all time if no end_date)
        total_count = 0
        if filtered_data:
            total_count = filtered_data[-1]["count"]
        
        return {
            "data": filtered_data,
            "total_count": total_count,
            "user_type": user_type
        }


async def get_daily_registrations(db: AsyncSession, start_date: Optional[str] = None, end_date: Optional[str] = None, user_type: str = "all"):
    """Get daily user registration counts (non-cumulative)."""
    from sqlalchemy import func
    from datetime import datetime
    
    # Base query
    query = select(
        func.date(User.created_at).label('date'),
        func.count(User.id).label('count')
    )
    
    # Add user type filter
    if user_type == "expert":
        query = query.where(User.role == UserRole.EXPERT)
    elif user_type == "client":
        query = query.where(User.role == UserRole.CLIENT)
    
    # Add date filters
    if start_date:
        query = query.where(User.created_at >= start_date)
    if end_date:
        query = query.where(User.created_at <= end_date)
    
    # Group by date and order
    query = query.group_by(func.date(User.created_at)).order_by(func.date(User.created_at))
    
    result = await db.execute(query)
    data = result.fetchall()
    
    # Get total count for the period
    total_query = select(func.count(User.id))
    if user_type == "expert":
        total_query = total_query.where(User.role == UserRole.EXPERT)
    elif user_type == "client":
        total_query = total_query.where(User.role == UserRole.CLIENT)
    
    if start_date:
        total_query = total_query.where(User.created_at >= start_date)
    if end_date:
        total_query = total_query.where(User.created_at <= end_date)
    
    total_result = await db.execute(total_query)
    total_count = total_result.scalar() or 0
    
    return {
        "data": [{"date": str(row.date), "count": row.count} for row in data],
        "total_count": total_count,
        "user_type": user_type
    }
>>>>>>> cc76e59b
<|MERGE_RESOLUTION|>--- conflicted
+++ resolved
@@ -445,7 +445,6 @@
     return result.scalars().all()
 
 
-<<<<<<< HEAD
 async def generate_availability_slots(
     db: AsyncSession, 
     user_id: UUID4, 
@@ -540,200 +539,4 @@
     await db.commit()
     
     # Return the created slots
-    return slots
-=======
-# Analytics CRUD operations
-async def get_user_analytics(db: AsyncSession, start_date: Optional[str] = None, end_date: Optional[str] = None, user_type: str = "all"):
-    """Get cumulative user count analytics by date."""
-    from sqlalchemy import func, text
-    from datetime import datetime, timedelta, date
-    
-    # Base query to get all users with their creation dates
-    base_query = select(
-        func.date(User.created_at).label('date'),
-        User.id
-    )
-    
-    # Add user type filter
-    if user_type == "expert":
-        base_query = base_query.where(User.role == UserRole.EXPERT)
-    elif user_type == "client":
-        base_query = base_query.where(User.role == UserRole.CLIENT)
-    
-    # Don't filter by date in the base query - we need all historical data for cumulative counts
-    base_query = base_query.order_by(func.date(User.created_at))
-    
-    result = await db.execute(base_query)
-    all_users = result.fetchall()
-    
-    # Group users by date and calculate cumulative counts
-    daily_counts = {}
-    cumulative_count = 0
-    
-    for user in all_users:
-        user_date = str(user.date)
-        if user_date not in daily_counts:
-            daily_counts[user_date] = 0
-        daily_counts[user_date] += 1
-    
-    # Generate cumulative data for all dates
-    cumulative_data = []
-    sorted_dates = sorted(daily_counts.keys())
-    
-    for date_str in sorted_dates:
-        cumulative_count += daily_counts[date_str]
-        cumulative_data.append({
-            "date": date_str,
-            "count": cumulative_count
-        })
-    
-    # If no data, return empty
-    if not cumulative_data:
-        return {
-            "data": [],
-            "total_count": 0,
-            "user_type": user_type
-        }
-    
-    # If no date filters, return all data
-    if not start_date and not end_date:
-        return {
-            "data": cumulative_data,
-            "total_count": cumulative_data[-1]["count"],
-            "user_type": user_type
-        }
-    
-    # Filter and fill the requested date range
-    try:
-        start_dt = datetime.strptime(start_date, '%Y-%m-%d').date() if start_date else None
-        end_dt = datetime.strptime(end_date, '%Y-%m-%d').date() if end_date else None
-        
-        # Create a dictionary for quick lookup
-        data_dict = {datetime.strptime(dp["date"], '%Y-%m-%d').date(): dp["count"] for dp in cumulative_data}
-        
-        # Get date range bounds
-        all_dates = sorted(data_dict.keys())
-        first_data_date = all_dates[0]
-        last_data_date = all_dates[-1]
-        
-        # Determine the actual range to show
-        range_start = start_dt if start_dt and start_dt >= first_data_date else first_data_date
-        range_end = end_dt if end_dt else last_data_date
-        
-        # If start date is before any data, start from first data date
-        if start_dt and start_dt < first_data_date:
-            range_start = first_data_date
-        
-        filtered_data = []
-        current_date = range_start
-        
-        while current_date <= range_end:
-            if current_date in data_dict:
-                # Use actual data point
-                count = data_dict[current_date]
-            elif current_date <= last_data_date:
-                # Use cumulative count from previous date
-                count = filtered_data[-1]["count"] if filtered_data else 0
-            else:
-                # After last data date, maintain the final count
-                count = data_dict[last_data_date]
-            
-            filtered_data.append({
-                "date": current_date.isoformat(),
-                "count": count
-            })
-            
-            current_date += timedelta(days=1)
-        
-        # Get total count (final cumulative count)
-        total_count = data_dict[last_data_date] if data_dict else 0
-        
-        return {
-            "data": filtered_data,
-            "total_count": total_count,
-            "user_type": user_type
-        }
-        
-    except ValueError as e:
-        # Return filtered data if date parsing fails
-        filtered_data = []
-        for item in cumulative_data:
-            item_date = datetime.strptime(item["date"], "%Y-%m-%d").date()
-            
-            # Check if date is within range
-            include_date = True
-            if start_date:
-                start_date_obj = datetime.strptime(start_date, "%Y-%m-%d").date()
-                if item_date < start_date_obj:
-                    include_date = False
-            
-            if end_date:
-                end_date_obj = datetime.strptime(end_date, "%Y-%m-%d").date()
-                if item_date > end_date_obj:
-                    include_date = False
-            
-            if include_date:
-                filtered_data.append(item)
-        
-        # Get total count up to end_date (or all time if no end_date)
-        total_count = 0
-        if filtered_data:
-            total_count = filtered_data[-1]["count"]
-        
-        return {
-            "data": filtered_data,
-            "total_count": total_count,
-            "user_type": user_type
-        }
-
-
-async def get_daily_registrations(db: AsyncSession, start_date: Optional[str] = None, end_date: Optional[str] = None, user_type: str = "all"):
-    """Get daily user registration counts (non-cumulative)."""
-    from sqlalchemy import func
-    from datetime import datetime
-    
-    # Base query
-    query = select(
-        func.date(User.created_at).label('date'),
-        func.count(User.id).label('count')
-    )
-    
-    # Add user type filter
-    if user_type == "expert":
-        query = query.where(User.role == UserRole.EXPERT)
-    elif user_type == "client":
-        query = query.where(User.role == UserRole.CLIENT)
-    
-    # Add date filters
-    if start_date:
-        query = query.where(User.created_at >= start_date)
-    if end_date:
-        query = query.where(User.created_at <= end_date)
-    
-    # Group by date and order
-    query = query.group_by(func.date(User.created_at)).order_by(func.date(User.created_at))
-    
-    result = await db.execute(query)
-    data = result.fetchall()
-    
-    # Get total count for the period
-    total_query = select(func.count(User.id))
-    if user_type == "expert":
-        total_query = total_query.where(User.role == UserRole.EXPERT)
-    elif user_type == "client":
-        total_query = total_query.where(User.role == UserRole.CLIENT)
-    
-    if start_date:
-        total_query = total_query.where(User.created_at >= start_date)
-    if end_date:
-        total_query = total_query.where(User.created_at <= end_date)
-    
-    total_result = await db.execute(total_query)
-    total_count = total_result.scalar() or 0
-    
-    return {
-        "data": [{"date": str(row.date), "count": row.count} for row in data],
-        "total_count": total_count,
-        "user_type": user_type
-    }
->>>>>>> cc76e59b
+    return slots