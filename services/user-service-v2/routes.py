from fastapi import APIRouter, Depends, HTTPException, status, Query, Request, Form, File, UploadFile
from sqlalchemy.orm import Session
import os
import shutil
import logging
from models import DocumentType
from config import settings
from sqlalchemy.ext.asyncio import AsyncSession
from typing import List, Optional
from sqlalchemy import select
import uuid
from uuid import UUID as UUID4
from datetime import date, datetime, timedelta, time
from auth import get_current_user_id

# Configure logger
logger = logging.getLogger(__name__)
logging.basicConfig(level=logging.DEBUG)

from database import SyncSessionLocal, get_async_db
from models import User, UserRole, AvailabilitySlot, DateOverride
from schemas import (
    UserCreate, UserUpdate, UserResponse, UserOut, ProvisionIn,
    SuccessResponse, PaginationParams, PaginatedResponse,
    PreferenceCreate, PreferenceUpdate, PreferenceResponse, 
    PreferenceBulkCreate, PreferenceBulkResponse, UserWithPreferences,
    VerificationDocumentCreate, VerificationDocumentResponse,
    ExpertVerificationUpdate, ExpertVerificationResponse,
<<<<<<< HEAD
    AvailabilityRule, AvailabilityRuleCreate, DateOverrideCreate, CreateAvailabilitySchedules,
    AvailabilitySlotResponse
=======
    AvailabilityRule, AvailabilityRuleCreate,  DateOverrideCreate, CreateAvailabilitySchedules,
    UserAnalyticsRequest, UserAnalyticsResponse
>>>>>>> cc76e59b
) 
from crud import (
    create_user, get_user_by_email, get_user_by_id, get_user_by_firebase_uid, get_users, update_user, delete_user,
    firebase_uid_exists, email_exists, upsert_user,
    create_preference, get_user_preferences, get_preference_by_key, update_preference, 
    upsert_preference, delete_preference, bulk_upsert_preferences,
    create_verification_document, get_verification_documents, get_documents_by_user, get_verification_document_by_id, delete_verification_document,
    update_expert_verification_status, get_all_expert_profiles,
<<<<<<< HEAD
    set_availability_rules, get_availability_rules_for_user, generate_availability_slots
=======
    set_availability_rules, get_availability_rules_for_user, get_user_analytics, get_daily_registrations
>>>>>>> cc76e59b
)
from auth import get_current_user, get_current_admin, get_user_by_id_or_current, get_optional_user
# Removing problematic relative import

UPLOAD_DIRECTORY = "./uploads"
os.makedirs(UPLOAD_DIRECTORY, exist_ok=True)

router = APIRouter()

# WEBHOOK_SECRET = settings.user_service_webhook_secret
WEBHOOK_SECRET = "7f6b8e2e6b9147f0b34a84d5b673d3e85d3a21b6b3c847c0a9e32f8f8a172ab4"

# For backward compatibility, using sync session
def get_db():
    db = SyncSessionLocal()
    try:
        yield db
    finally:
        db.close()

@router.get("/health")
def health():
    return {"ok": True}

@router.get("/test/request")
async def test_request(request: Request):
    """Test endpoint to see if requests are reaching the server"""
    print(f"🔍 TEST endpoint hit!")
    print(f"   Authorization header: {request.headers.get('authorization', 'NOT FOUND')}")
    print(f"   Headers: {dict(request.headers)}")
    return {
        "message": "Request received",
        "has_auth_header": "authorization" in request.headers,
        "auth_header": request.headers.get('authorization', 'NOT FOUND')
    }

# @router.post("/internal/users/provision", response_model=UserOut)
# async def provision_user(request: Request, db: Session = Depends(get_db)):
#     provided = request.headers.get("X-Webhook-Secret")
#     if not WEBHOOK_SECRET or provided != WEBHOOK_SECRET:
#         raise HTTPException(
#             status_code=status.HTTP_401_UNAUTHORIZED,
#             detail="Invalid webhook secret"
#         )

#     data = await request.json()
#     payload = ProvisionIn(**data)
#     user = upsert_user(
#         db, uid=payload.firebase_uid, email=payload.email, full_name=payload.full_name
#     )
#     return user

@router.post("/internal/users/provision", response_model=UserOut)
async def provision_user(request: Request, db: Session = Depends(get_db)):
    secret = request.headers.get("X-Webhook-Secret")
    if WEBHOOK_SECRET and secret != WEBHOOK_SECRET:
        raise HTTPException(status_code=401, detail="Invalid secret")

    data = await request.json()
    payload = ProvisionIn(**data)

    user = upsert_user(
        db, 
        uid=payload.firebase_uid, 
        email=payload.email, 
        name=payload.name,  # Changed from full_name to name
        is_expert=payload.is_expert,
        expert_profiles=payload.expert_profiles
    )
    return user


# ==============================================================
# Added static endpoint before dynamic routes to avoid conflicts
@router.get("/users/documents", response_model=List[VerificationDocumentResponse], summary="Get user's documents")
async def get_user_documents(
    db: AsyncSession = Depends(get_async_db),
    user_id: Optional[str] = Query(None, description="User ID (required for admin access)"),
    current_user: User = Depends(get_current_user),
):
    """Retrieves all verification documents for the authenticated user."""
    # Determine which user ID to use
    target_user_id = current_user.id
    
    # If user_id is provided and the current user is admin, use the provided user_id
    if user_id and current_user.role == UserRole.ADMIN:
        try:
            target_user_id = uuid.UUID(user_id)
        except ValueError:
            # Try with firebase_uid
            try:
                result = await db.execute(select(User).where(User.firebase_uid == user_id))
                target_user = result.scalar_one_or_none()
                if target_user:
                    target_user_id = target_user.id
                else:
                    raise HTTPException(
                        status_code=status.HTTP_404_NOT_FOUND,
                        detail="Target user not found"
                    )
            except Exception as e:
                raise HTTPException(
                    status_code=status.HTTP_400_BAD_REQUEST,
                    detail=f"Invalid user ID format: {e}"
                )
    
    logger.info(f"🔍 GET documents endpoint hit for user_id: {target_user_id}")
    return await get_documents_by_user(db=db, user_id=target_user_id)

# Public endpoints 
@router.get("/users/{user_id}", response_model=UserResponse)
async def get_user_public(
    user_id: str,
    db: AsyncSession = Depends(get_async_db)
):
    """
    Get user by ID (public endpoint)
    """
    try:
        user_uuid = uuid.UUID(user_id)
    except ValueError:
        raise HTTPException(
            status_code=status.HTTP_400_BAD_REQUEST,
            detail="Invalid user ID format"
        )
    
    user = await get_user_by_id(db, user_uuid)
    if not user:
        raise HTTPException(
            status_code=status.HTTP_404_NOT_FOUND,
            detail="User not found"
        )
    
    return user


@router.get("/users/firebase/{firebase_uid}", response_model=UserResponse)
async def get_user_by_firebase_uid_public(
    firebase_uid: str,
    db: AsyncSession = Depends(get_async_db)
):
    """
    Get user by Firebase UID (public endpoint)
    """
    user = await get_user_by_firebase_uid(db, firebase_uid)
    if not user:
        raise HTTPException(
            status_code=status.HTTP_404_NOT_FOUND,
            detail="User not found"
        )
    
    return user


# Authenticated endpoints
@router.post("/users", response_model=UserResponse, status_code=status.HTTP_201_CREATED)
async def create_user_endpoint(
    user_data: UserCreate,
    db: AsyncSession = Depends(get_async_db)
):
    """
    Create a new user
    """
    # Check if Firebase UID already exists
    if await firebase_uid_exists(db, user_data.firebase_uid):
        raise HTTPException(
            status_code=status.HTTP_409_CONFLICT,
            detail="User with this Firebase UID already exists"
        )
    
    # Check if email already exists
    if await email_exists(db, user_data.email):
        raise HTTPException(
            status_code=status.HTTP_409_CONFLICT,
            detail="User with this email already exists"
        )
    
    user = await create_user(db, user_data)
    return user





@router.put("/users/{user_id}", response_model=UserResponse)
async def update_user_endpoint(
    user_id: str,
    user_data: UserUpdate,
    current_user: User = Depends(get_user_by_id_or_current),
    db: AsyncSession = Depends(get_async_db)
):
    """
    Update user information 
    """
    try:
        user_uuid = uuid.UUID(user_id)
    except ValueError:
        raise HTTPException(
            status_code=status.HTTP_400_BAD_REQUEST,
            detail="Invalid user ID format"
        )
    
    # Check if email already exists (if being updated)
    if user_data.email:
        existing_user = await get_user_by_email(db, user_data.email)
        if existing_user and existing_user.id != user_uuid:
            raise HTTPException(
                status_code=status.HTTP_409_CONFLICT,
                detail="User with this email already exists"
            )
    
    updated_user = await update_user(db, user_uuid, user_data)
    if not updated_user:
        raise HTTPException(
            status_code=status.HTTP_404_NOT_FOUND,
            detail="User not found"
        )
    print(f"User updated successfully: {updated_user}")
    return UserResponse.model_validate(updated_user, from_attributes=True)



# Temporary test endpoint without authentication
@router.put("/test/users/{user_id}", response_model=UserResponse)
async def update_user_test_endpoint(
    user_id: str,
    user_data: UserUpdate,
    db: AsyncSession = Depends(get_async_db)
):
    """
    Update user information (test endpoint without auth)
    """
    try:
        user_uuid = uuid.UUID(user_id)
    except ValueError:
        raise HTTPException(
            status_code=status.HTTP_400_BAD_REQUEST,
            detail="Invalid user ID format"
        )
    
    # Check if email already exists (if being updated)
    if user_data.email:
        existing_user = await get_user_by_email(db, user_data.email)
        if existing_user and existing_user.id != user_uuid:
            raise HTTPException(
                status_code=status.HTTP_409_CONFLICT,
                detail="User with this email already exists"
            )
    
    updated_user = await update_user(db, user_uuid, user_data)
    if not updated_user:
        raise HTTPException(
            status_code=status.HTTP_404_NOT_FOUND,
            detail="User not found"
        )
    
    return updated_user


# Admin-only endpoints
@router.get("/admin/users", response_model=PaginatedResponse)
async def get_users_admin(
    page: int = Query(1, ge=1, description="Page number"),
    size: int = Query(10, ge=1, le=100, description="Page size"),
    role: Optional[UserRole] = Query(None, description="Filter by role"),
    db: AsyncSession = Depends(get_async_db)
):
    """
    Get all users (admin only)
    """
    skip = (page - 1) * size
    users = await get_users(db, skip=skip, limit=size, role=role)
    
    # Get total count for pagination
    total_users = await get_users(db, skip=0, limit=1000, role=role)
    total = len(total_users)
    pages = (total + size - 1) // size
    
    return PaginatedResponse(
        items=users,
        total=total,
        page=page,
        size=size,
        pages=pages
    )


@router.delete("/admin/users/{user_id}", response_model=SuccessResponse)
async def delete_user_admin(
    user_id: str,
    db: AsyncSession = Depends(get_async_db)
):
    """
    Delete user (admin only)
    """
    try:
        user_uuid = uuid.UUID(user_id)
    except ValueError:
        raise HTTPException(
            status_code=status.HTTP_400_BAD_REQUEST,
            detail="Invalid user ID format"
        )
    
    success = await delete_user(db, user_uuid)
    if not success:
        raise HTTPException(
            status_code=status.HTTP_404_NOT_FOUND,
            detail="User not found"
        )
    
    return SuccessResponse(message="User deleted successfully")


@router.get("/admin/users/{user_id}", response_model=UserResponse)
async def get_user_admin(
    user_id: str,
    db: AsyncSession = Depends(get_async_db)
):
    """
    Get specific user details (admin only)
    """
    try:
        user_uuid = uuid.UUID(user_id)
    except ValueError:
        raise HTTPException(
            status_code=status.HTTP_400_BAD_REQUEST,
            detail="Invalid user ID format"
        )
    
    user = await get_user_by_id(db, user_uuid)
    if not user:
        raise HTTPException(
            status_code=status.HTTP_404_NOT_FOUND,
            detail="User not found"
        )
    
    return UserResponse(
        id=str(user.id),
        email=user.email,
        full_name=user.full_name,
        phone_number=user.phone_number,
        role=user.role,
        account_type=user.account_type,
        is_active=user.is_active,
        created_at=user.created_at,
        updated_at=user.updated_at
    )


# Preference endpoints
@router.get("/users/{user_id}/preferences", response_model=List[PreferenceResponse])
async def get_user_preferences_endpoint(
    user_id: str,
    request: Request,
    current_user: User = Depends(get_user_by_id_or_current),
    db: AsyncSession = Depends(get_async_db)
):
    """Get all preferences for a user"""
    print(f"🔍 GET preferences endpoint hit for user_id: {user_id}")
    print(f"   Authorization header: {request.headers.get('authorization', 'NOT FOUND')}")
    # print(f"   Current user from auth: {current_user}")
    
    try:
        user_uuid = uuid.UUID(user_id)
    except ValueError:
        raise HTTPException(
            status_code=status.HTTP_400_BAD_REQUEST,
            detail="Invalid user ID format"
        )
    
    preferences = await get_user_preferences(db, user_uuid)
    print(f"✅ Returning {len(preferences)} preferences for user {user_id}")
    return preferences


@router.post("/users/{user_id}/preferences", response_model=PreferenceResponse, status_code=status.HTTP_201_CREATED)
async def create_preference_endpoint(
    user_id: str,
    preference_data: PreferenceCreate,
    # current_user: User = Depends(get_user_by_id_or_current),
    db: AsyncSession = Depends(get_async_db)
):
    """Create a new preference for a user"""
    try:
        user_uuid = uuid.UUID(user_id)
    except ValueError:
        raise HTTPException(
            status_code=status.HTTP_400_BAD_REQUEST,
            detail="Invalid user ID format"
        )
    
    # Check if preference already exists
    existing = await get_preference_by_key(db, user_uuid, preference_data.key)
    if existing:
        raise HTTPException(
            status_code=status.HTTP_409_CONFLICT,
            detail=f"Preference with key '{preference_data.key}' already exists"
        )
    
    preference = await create_preference(db, user_uuid, preference_data)
    return preference


@router.put("/users/{user_id}/preferences/{preference_key}", response_model=PreferenceResponse)
async def update_preference_endpoint(
    user_id: str,
    preference_key: str,
    preference_data: PreferenceUpdate,
    # current_user: User = Depends(get_user_by_id_or_current),
    db: AsyncSession = Depends(get_async_db)
):
    """Update a preference value"""
    try:
        user_uuid = uuid.UUID(user_id)
    except ValueError:
        raise HTTPException(
            status_code=status.HTTP_400_BAD_REQUEST,
            detail="Invalid user ID format"
        )
    
    updated_preference = await update_preference(db, user_uuid, preference_key, preference_data)
    if not updated_preference:
        raise HTTPException(
            status_code=status.HTTP_404_NOT_FOUND,
            detail="Preference not found"
        )
    
    return updated_preference


@router.put("/users/{user_id}/preferences", response_model=List[PreferenceResponse])
async def bulk_upsert_preferences_endpoint(
    user_id: str,
    preferences_data: PreferenceBulkCreate,
    # current_user: User = Depends(get_user_by_id_or_current),
    db: AsyncSession = Depends(get_async_db)
):
    """Bulk create or update preferences"""
    try:
        user_uuid = uuid.UUID(user_id)
    except ValueError:
        raise HTTPException(
            status_code=status.HTTP_400_BAD_REQUEST,
            detail="Invalid user ID format"
        )
    
    preferences = await bulk_upsert_preferences(db, user_uuid, preferences_data.preferences)
    return preferences


@router.delete("/users/{user_id}/preferences/{preference_key}", response_model=SuccessResponse)
async def delete_preference_endpoint(
    user_id: str,
    preference_key: str,
    # current_user: User = Depends(get_user_by_id_or_current),
    db: AsyncSession = Depends(get_async_db)
):
    """Delete a preference"""
    try:
        user_uuid = uuid.UUID(user_id)
    except ValueError:
        raise HTTPException(
            status_code=status.HTTP_400_BAD_REQUEST,
            detail="Invalid user ID format"
        )
    
    success = await delete_preference(db, user_uuid, preference_key)
    if not success:
        raise HTTPException(
            status_code=status.HTTP_404_NOT_FOUND,
            detail="Preference not found"
        )
    
    return SuccessResponse(message="Preference deleted successfully")

@router.post(
    "/users/documents",
    response_model=VerificationDocumentResponse,
    status_code=status.HTTP_201_CREATED,
    summary="Upload a verification document"
)
async def upload_verification_document(
    db: AsyncSession = Depends(get_async_db),
    user_id: Optional[str] = Query(None, description="User ID (required for admin access)"),
    current_user: User = Depends(get_current_user),
    document_type: DocumentType = Form(...),
    file: UploadFile = File(...)
):
    """
    Uploads a verification document for the authenticated user.
    - Receives a file and its type.
    - Saves the file to a storage location.
    - Creates a record in the verification_documents table.
    """
    try:
        # Determine which user ID to use
        target_user_id = current_user.id
        
        # If user_id is provided and the current user is admin, use the provided user_id
        if user_id and current_user.role == UserRole.ADMIN:
            try:
                target_user_id = uuid.UUID(user_id)
                # Verify the target user exists
                result = await db.execute(select(User).where(User.id == target_user_id))
                target_user = result.scalar_one_or_none()
                if not target_user:
                    raise HTTPException(
                        status_code=status.HTTP_404_NOT_FOUND,
                        detail="Target user not found"
                    )
            except ValueError:
                # Try with firebase_uid
                result = await db.execute(select(User).where(User.firebase_uid == user_id))
                target_user = result.scalar_one_or_none()
                if not target_user:
                    raise HTTPException(
                        status_code=status.HTTP_404_NOT_FOUND,
                        detail="Target user not found"
                    )
                target_user_id = target_user.id
                
        # Create a secure, unique filename
        file_extension = os.path.splitext(file.filename)[1]
        unique_filename = f"{uuid.uuid4()}{file_extension}"
        file_location = os.path.join(UPLOAD_DIRECTORY, unique_filename)

        # Save the file to the local directory
        with open(file_location, "wb+") as file_object:
            shutil.copyfileobj(file.file, file_object)
        
        # Create a URL path to access the file
        # In a real app, this would be an S3 URL
        document_url = f"/static/{unique_filename}"

        # Create the database record
        db_document = await create_verification_document(
            db=db,
            user_id=target_user_id,
            document_type=document_type,
            document_url=document_url
        )
        return db_document

    except Exception as e:
        raise HTTPException(
            status_code=status.HTTP_500_INTERNAL_SERVER_ERROR,
            detail=f"Could not upload file: {e}"
        )
    
# Endpoint to get user by Firebase UID
@router.get(
    "/users/by-firebase-uid/{firebase_uid}",
    response_model=UserResponse,
    summary="Get user by Firebase UID"
)
async def get_user_by_firebase_uid_endpoint(
    firebase_uid: str,
    db: AsyncSession = Depends(get_async_db)
):
    user = await get_user_by_firebase_uid(db=db, firebase_uid=firebase_uid)
    if not user:
        raise HTTPException(
            status_code=status.HTTP_404_NOT_FOUND,
            detail="User not found with this Firebase UID"
        )
    return UserResponse.model_validate(user, from_attributes=True)

#to create available time slots for experts
@router.post(
    "/users/me/availability-rules",
    response_model=List[AvailabilityRule],
    summary="Set the weekly availability rules for the current expert"
)
async def set_my_availability_rules(
    rules: CreateAvailabilitySchedules,
    db: AsyncSession = Depends(get_async_db),
    current_user_id: UUID4 = Depends(get_current_user_id) 
):
    # Log the received data
    logger.debug(f"Received availability rules: {rules.availabilityRules}")
    logger.debug(f"Received date overrides: {rules.dateOverrides}")
    
    try:
        # Process and save the availability rules
        return await set_availability_rules(db=db, user_id=current_user_id, rules=rules.availabilityRules, dateOverrides=rules.dateOverrides)
    except HTTPException as e:
        # Re-raise FastAPI HTTPException to maintain the status code and error message
        raise e
    except Exception as e:
        # Log the error and return a 500 error
        logger.error(f"Error setting availability rules: {str(e)}")
        raise HTTPException(
            status_code=status.HTTP_500_INTERNAL_SERVER_ERROR,
            detail=f"Failed to set availability rules: {str(e)}"
        )

@router.get(
    "/users/{user_id}/availability-rules",
    response_model=List[AvailabilityRule],
    include_in_schema=False # Hide from public docs
)
async def get_user_availability_rules(
    user_id: UUID4,
    db: AsyncSession = Depends(get_async_db)
):
    return await get_availability_rules_for_user(db=db, user_id=user_id)

<<<<<<< HEAD
# In routes.py
@router.get(
    "/users/{user_id}/availability-slots",
    response_model=List[AvailabilitySlotResponse]
)
async def get_user_availability_slots(
    user_id: UUID4,
    start_date: date,
    end_date: date,
    db: AsyncSession = Depends(get_async_db)
):
    """Get available time slots for a user within a date range"""
    # First, ensure slots exist by generating them
    await generate_availability_slots(db, user_id, start_date, end_date)
    
    # Then fetch all available slots
    result = await db.execute(
        select(AvailabilitySlot).where(
            AvailabilitySlot.user_id == user_id,
            AvailabilitySlot.date >= start_date,
            AvailabilitySlot.date <= end_date,
            AvailabilitySlot.is_booked == False
        ).order_by(AvailabilitySlot.date, AvailabilitySlot.start_time)
    )
    
    return result.scalars().all()
=======

@router.get("/admin/analytics/users", response_model=UserAnalyticsResponse)
async def get_user_analytics_endpoint(
    start_date: Optional[str] = Query(None, description="Start date in YYYY-MM-DD format"),
    end_date: Optional[str] = Query(None, description="End date in YYYY-MM-DD format"),
    user_type: str = Query("all", description="User type filter: all, expert, client"),
    db: AsyncSession = Depends(get_async_db)
):
    """Get cumulative user analytics data for admin dashboard."""
    return await get_user_analytics(db=db, start_date=start_date, end_date=end_date, user_type=user_type)


@router.get("/admin/analytics/daily-registrations", response_model=UserAnalyticsResponse)
async def get_daily_registrations_endpoint(
    start_date: Optional[str] = Query(None, description="Start date in YYYY-MM-DD format"),
    end_date: Optional[str] = Query(None, description="End date in YYYY-MM-DD format"),
    user_type: str = Query("all", description="User type filter: all, expert, client"),
    db: AsyncSession = Depends(get_async_db)
):
    """Get daily registration analytics data for admin dashboard."""
    return await get_daily_registrations(db=db, start_date=start_date, end_date=end_date, user_type=user_type)
>>>>>>> cc76e59b
<|MERGE_RESOLUTION|>--- conflicted
+++ resolved
@@ -26,13 +26,8 @@
     PreferenceBulkCreate, PreferenceBulkResponse, UserWithPreferences,
     VerificationDocumentCreate, VerificationDocumentResponse,
     ExpertVerificationUpdate, ExpertVerificationResponse,
-<<<<<<< HEAD
     AvailabilityRule, AvailabilityRuleCreate, DateOverrideCreate, CreateAvailabilitySchedules,
     AvailabilitySlotResponse
-=======
-    AvailabilityRule, AvailabilityRuleCreate,  DateOverrideCreate, CreateAvailabilitySchedules,
-    UserAnalyticsRequest, UserAnalyticsResponse
->>>>>>> cc76e59b
 ) 
 from crud import (
     create_user, get_user_by_email, get_user_by_id, get_user_by_firebase_uid, get_users, update_user, delete_user,
@@ -41,11 +36,7 @@
     upsert_preference, delete_preference, bulk_upsert_preferences,
     create_verification_document, get_verification_documents, get_documents_by_user, get_verification_document_by_id, delete_verification_document,
     update_expert_verification_status, get_all_expert_profiles,
-<<<<<<< HEAD
     set_availability_rules, get_availability_rules_for_user, generate_availability_slots
-=======
-    set_availability_rules, get_availability_rules_for_user, get_user_analytics, get_daily_registrations
->>>>>>> cc76e59b
 )
 from auth import get_current_user, get_current_admin, get_user_by_id_or_current, get_optional_user
 # Removing problematic relative import
@@ -653,7 +644,6 @@
 ):
     return await get_availability_rules_for_user(db=db, user_id=user_id)
 
-<<<<<<< HEAD
 # In routes.py
 @router.get(
     "/users/{user_id}/availability-slots",
@@ -679,27 +669,4 @@
         ).order_by(AvailabilitySlot.date, AvailabilitySlot.start_time)
     )
     
-    return result.scalars().all()
-=======
-
-@router.get("/admin/analytics/users", response_model=UserAnalyticsResponse)
-async def get_user_analytics_endpoint(
-    start_date: Optional[str] = Query(None, description="Start date in YYYY-MM-DD format"),
-    end_date: Optional[str] = Query(None, description="End date in YYYY-MM-DD format"),
-    user_type: str = Query("all", description="User type filter: all, expert, client"),
-    db: AsyncSession = Depends(get_async_db)
-):
-    """Get cumulative user analytics data for admin dashboard."""
-    return await get_user_analytics(db=db, start_date=start_date, end_date=end_date, user_type=user_type)
-
-
-@router.get("/admin/analytics/daily-registrations", response_model=UserAnalyticsResponse)
-async def get_daily_registrations_endpoint(
-    start_date: Optional[str] = Query(None, description="Start date in YYYY-MM-DD format"),
-    end_date: Optional[str] = Query(None, description="End date in YYYY-MM-DD format"),
-    user_type: str = Query("all", description="User type filter: all, expert, client"),
-    db: AsyncSession = Depends(get_async_db)
-):
-    """Get daily registration analytics data for admin dashboard."""
-    return await get_daily_registrations(db=db, start_date=start_date, end_date=end_date, user_type=user_type)
->>>>>>> cc76e59b
+    return result.scalars().all()