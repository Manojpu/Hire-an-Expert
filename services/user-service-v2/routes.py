--- conflicted
+++ resolved
@@ -659,9 +659,21 @@
     end_date: date,
     db: AsyncSession = Depends(get_async_db)
 ):
-<<<<<<< HEAD
-    """Get daily registration analytics data for admin dashboard."""
-    return await get_daily_registrations(db=db, start_date=start_date, end_date=end_date, user_type=user_type)
+    """Get available time slots for a user within a date range"""
+    # First, ensure slots exist by generating them
+    await generate_availability_slots(db, user_id, start_date, end_date)
+    
+    # Then fetch all available slots
+    result = await db.execute(
+        select(AvailabilitySlot).where(
+            AvailabilitySlot.user_id == user_id,
+            AvailabilitySlot.date >= start_date,
+            AvailabilitySlot.date <= end_date,
+            AvailabilitySlot.is_booked == False
+        ).order_by(AvailabilitySlot.date, AvailabilitySlot.start_time)
+    )
+    
+    return result.scalars().all()
 
 
 # Admin User Verification Endpoints
@@ -787,21 +799,4 @@
         raise HTTPException(
             status_code=status.HTTP_500_INTERNAL_SERVER_ERROR,
             detail="Failed to verify user as expert"
-        )
-=======
-    """Get available time slots for a user within a date range"""
-    # First, ensure slots exist by generating them
-    await generate_availability_slots(db, user_id, start_date, end_date)
-    
-    # Then fetch all available slots
-    result = await db.execute(
-        select(AvailabilitySlot).where(
-            AvailabilitySlot.user_id == user_id,
-            AvailabilitySlot.date >= start_date,
-            AvailabilitySlot.date <= end_date,
-            AvailabilitySlot.is_booked == False
-        ).order_by(AvailabilitySlot.date, AvailabilitySlot.start_time)
-    )
-    
-    return result.scalars().all()
->>>>>>> 1c31f74f
+        )