--- conflicted
+++ resolved
@@ -59,22 +59,6 @@
     def __repr__(self):
         return f"<ExpertProfile(id={self.id}, user_id={self.user_id}, specialization={self.specialization})>"
 
-<<<<<<< HEAD
-class VerificationDocument(Base):
-    __tablename__ = "verification_documents"
-    
-    id = Column(UUID(as_uuid=True), primary_key=True, default=uuid.uuid4)
-    expert_profile_id = Column(UUID(as_uuid=True), ForeignKey("expert_profiles.id", ondelete="CASCADE"), nullable=False)
-    document_type = Column(Enum(DocumentType), nullable=False)
-    document_url = Column(String, nullable=False)
-    uploaded_at = Column(DateTime(timezone=True), server_default=func.now(), nullable=False)
-    
-    # Relationship
-    expert_profile = relationship("ExpertProfile", backref="verification_documents")
-    
-    def __repr__(self):
-        return f"<VerificationDocument(id={self.id}, expert_profile_id={self.expert_profile_id}, document_type={self.document_type})>"
-=======
 
 class Preference(Base):
     __tablename__ = "preferences"
@@ -94,4 +78,3 @@
     
     def __repr__(self):
         return f"<Preference(id={self.id}, user_id={self.user_id}, key={self.key}, value={self.value})>"
->>>>>>> 873641db
