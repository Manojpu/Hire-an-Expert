--- conflicted
+++ resolved
@@ -1,10 +1,7 @@
 from sqlalchemy import Column, Integer, DateTime, func, ForeignKey, Enum, String, Text, Numeric
 from sqlalchemy.ext.declarative import declarative_base
-<<<<<<< HEAD
 from sqlalchemy.orm import relationship
-=======
 from sqlalchemy.dialects.postgresql import UUID
->>>>>>> be4bb7ff
 import enum
 import uuid
 
@@ -16,7 +13,6 @@
     COMPLETED = "completed"
     CANCELLED = "cancelled"
 
-<<<<<<< HEAD
 # Placeholder tables for foreign key references
 class User(Base):
     __tablename__ = 'users'
@@ -45,17 +41,6 @@
     service = Column(String(100), nullable=True, default='consultation')
     type = Column(String(100), nullable=True, default='standard')
     notes = Column(Text, nullable=True)
-=======
-class Booking(Base):
-    __tablename__ = 'bookings'
-
-    id = Column(UUID(as_uuid=True), primary_key=True, default=uuid.uuid4)
-    user_id = Column(UUID(as_uuid=True), nullable=False)  # No foreign key as managed by user-service
-    gig_id = Column(UUID(as_uuid=True), nullable=False)   # No foreign key as managed by gig-service
-    # Status can be 'pending', 'confirmed', 'completed', 'cancelled'
-    status = Column(Enum(BookingStatus), nullable=False, default=BookingStatus.PENDING)
-    scheduled_time = Column(DateTime(timezone=True), nullable=False)
->>>>>>> be4bb7ff
     created_at = Column(DateTime(timezone=True), server_default=func.now())
     
     def __repr__(self):
