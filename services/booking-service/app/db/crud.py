--- conflicted
+++ resolved
@@ -1,10 +1,6 @@
 from sqlalchemy.orm import Session, joinedload
 from app.db.schemas import BookingCreate, BookingUpdate
-<<<<<<< HEAD
-from app.db.models import Booking, User, Gig
-=======
-from app.db.models import Booking, BookingStatus
->>>>>>> 16fa60aa
+from app.db.models import Booking, User, Gig, BookingStatus
 import uuid
 from datetime import timedelta
 import logging
@@ -50,15 +46,11 @@
     db_booking = Booking(
         gig_id=booking.gig_id,
         user_id=user_id,
-<<<<<<< HEAD
         scheduled_time=booking.scheduled_time,
         duration=booking.duration,
         service=booking.service,
         type=booking.type,
         notes=booking.notes
-=======
-        scheduled_time=booking.scheduled_time
->>>>>>> 16fa60aa
     )
     db.add(db_booking)
     db.commit()
@@ -129,7 +121,6 @@
         if not db_booking:
             return None
 
-<<<<<<< HEAD
     # Update fields if provided
     if booking_update.status is not None:
         db_booking.status = booking_update.status
@@ -143,10 +134,6 @@
         db_booking.type = booking_update.type
     if booking_update.notes is not None:
         db_booking.notes = booking_update.notes
-=======
-        # Store the previous status to check if it changed
-        previous_status = db_booking.status
->>>>>>> 16fa60aa
 
         # Update fields if provided
         if booking_update.status is not None:
