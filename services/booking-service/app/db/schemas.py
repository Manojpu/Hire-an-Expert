--- conflicted
+++ resolved
@@ -2,7 +2,6 @@
 from datetime import datetime
 from app.db.models import BookingStatus
 from typing import Optional
-<<<<<<< HEAD
 from decimal import Decimal
 
 # Nested schemas for related data
@@ -25,14 +24,6 @@
 # Base properties shared by all Booking schemas
 class BookingBase(BaseModel):
     gig_id: str  # Changed to string to handle UUID
-=======
-import uuid
-
-# Base properties shared by all Booking schemas
-class BookingBase(BaseModel):
-    gig_id: uuid.UUID
-    scheduled_time: datetime
->>>>>>> 16fa60aa
 
 class BookingCreate(BookingBase):
     """Schema for creating a new booking. user_id will be provided by the auth system."""
@@ -55,7 +46,6 @@
 
     class Config:
         from_attributes = True
-<<<<<<< HEAD
 
 class BookingWithDetails(BookingResponse):
     """Extended booking response with user and gig details"""
@@ -65,7 +55,6 @@
     class Config:
         from_attributes = True
 
-=======
         
 class GigDetails(BaseModel):
     id: str
@@ -76,7 +65,6 @@
     
 class BookingResponseWithGigDetails(BookingResponse):
     gig_details: Optional[GigDetails] = None
->>>>>>> 16fa60aa
 class BookingUpdate(BaseModel):
     status: Optional[str] = None
     scheduled_time: Optional[datetime] = None
