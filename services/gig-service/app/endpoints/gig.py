--- conflicted
+++ resolved
@@ -8,7 +8,6 @@
 
 # Get logger for this module
 logger = get_logger(__name__)
-
 
 router = APIRouter()
 
@@ -21,7 +20,6 @@
     """
     Create a new gig.
     """
-<<<<<<< HEAD
     try:
         logger.info(f"Creating new gig for expert: {current_user_id}")
         logger.debug(f"Gig data received: {gig.dict()}")
@@ -84,12 +82,6 @@
 
 @router.get("/{gig_id}", response_model=schemas.GigDetailResponse)
 def get_gig_detail(
-=======
-    return crud.create_gig(db=db, gig=gig, expert_id=current_user_id)
-
-@router.get("/{gig_id}", response_model=schemas.GigResponse)
-def get_gig(
->>>>>>> 4895bb97
     gig_id: str,
     db: Session = Depends(session.get_db)
 ):
@@ -99,16 +91,12 @@
     logger.info(f"Fetching gig details for gig ID: {gig_id}")
     db_gig = crud.get_gig(db=db, gig_id=gig_id)
     if not db_gig:
-<<<<<<< HEAD
         raise HTTPException(status_code=404, detail="Gig not found")
     
     # Only show approved/active gigs to public
     if db_gig.status not in [schemas.GigStatus.APPROVED, schemas.GigStatus.ACTIVE]:
         raise HTTPException(status_code=404, detail="Gig not available")
     
-=======
-        return {"error": "Gig not found"}, status.HTTP_404_NOT_FOUND
->>>>>>> 4895bb97
     return db_gig
 
 # Endpoint to get a list of all gigs (Public)
@@ -119,9 +107,9 @@
     db: Session = Depends(session.get_db)
 ):
     """
-    Get a list of all gigs with pagination.
+    Get gig by expert Firebase UID.
+    Used for expert profile lookups.
     """
-<<<<<<< HEAD
     db_gig = crud.get_gig_by_expert(db=db, expert_id=expert_id)
     if not db_gig:
         raise HTTPException(status_code=404, detail="Expert gig not found")
@@ -130,14 +118,24 @@
         raise HTTPException(status_code=404, detail="Expert profile not available")
     
     return db_gig
-=======
-    return crud.get_gigs(db=db, skip=skip, limit=limit)
->>>>>>> 4895bb97
 
+@router.get("/my/gig", response_model=schemas.GigPrivateResponse)
+def get_my_gig(
+    db: Session = Depends(session.get_db),
+    current_user_id: str = Depends(session.get_current_user_id)
+):
+    """
+    Get expert's own gig for dashboard management.
+    This feeds the ExpertDashboard components.
+    """
+    db_gig = crud.get_gig_by_expert(db=db, expert_id=current_user_id)
+    if not db_gig:
+        raise HTTPException(status_code=404, detail="No gig found for this expert")
+    
+    return db_gig
 
-@router.put("/{gig_id}", response_model=schemas.GigResponse)
-def update_gig(
-    gig_id: str,
+@router.put("/my/gig", response_model=schemas.GigPrivateResponse)
+def update_my_gig(
     gig_update: schemas.GigUpdate,
     db: Session = Depends(session.get_db),
     current_user_id: int = Depends(session.get_current_user_id)
