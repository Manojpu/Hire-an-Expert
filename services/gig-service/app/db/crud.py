import uuid
from datetime import datetime
from typing import List, Optional, Any
from sqlalchemy.orm import Session , joinedload
from sqlalchemy import or_

# Import the correct models and schemas for your new structure
from .models import Gig, Category, GigStatus, Certification
from .schemas import GigCreate, GigUpdate, GigFilters, CategoryCreate
from app.utils.logger import get_logger

# Get logger for this module
logger = get_logger(__name__)




def create_category(db: Session, category: CategoryCreate) -> Category:
    """Creates a new category in the database."""
    logger.info(f"Creating new category: {category.name}")
    db_category = Category(name=category.name, slug=category.slug)
    db.add(db_category)
    db.commit()
    db.refresh(db_category)
    logger.info(f"Category created with ID: {db_category.id}")
    return db_category

def get_all_categories(db: Session, skip: int = 0, limit: int = 100) -> list[type[Category]]:
    """Retrieves a list of all categories."""
    logger.info(f"Retrieving all categories with skip={skip}, limit={limit}")
    categories = db.query(Category).offset(skip).limit(limit).all()
    logger.info(f"Retrieved {len(categories)} categories")
    return categories

def get_category(db: Session, category_id: str) -> Optional[Category]:
    """
    Retrieves a single category by its ID or slug.
    If category_id is a UUID, search by ID.
    If category_id is a string that's not a valid UUID, search by slug.
    """
    logger.info(f"Retrieving category with ID or slug: {category_id}")
    
    # Try to parse as UUID first
    try:
        # If it's a valid UUID, search by ID
        uuid_obj = uuid.UUID(category_id)
        category = db.query(Category).filter(Category.id == uuid_obj).first()
    except (ValueError, TypeError):
        # If it's not a valid UUID, search by slug
        logger.info(f"Category ID {category_id} is not a valid UUID, searching by slug instead")
        category = db.query(Category).filter(Category.slug == category_id).first()
    
    if category:
        logger.info(f"Category found: {category.name}")
    else:
        logger.warning(f"Category with ID/slug {category_id} not found")
    
    return category




def create_gig(db: Session, gig: GigCreate, expert_id: str) -> Gig:
    """Creates a new gig for a specific expert."""
    logger.info(f"Creating new gig for expert ID: {expert_id}")
    logger.debug(f"Gig data: {gig.dict()}")
    
    # Convert Pydantic model to dict, excluding any None values and specific fields we handle separately
    gig_data = {k: v for k, v in gig.dict().items() if v is not None and k not in ['category_id', 'certificates']}
    
    # Get category by ID or slug
    category = get_category(db, str(gig.category_id))
    if not category:
        logger.error(f"Category with ID/slug {gig.category_id} not found")
        raise ValueError(f"Category with ID/slug {gig.category_id} not found")
    
    # Generate gig ID
    gig_id = str(uuid.uuid4())

    db_gig = Gig(
        id=gig_id,
        expert_id=expert_id,
        category_id=category.id,  # Use the actual UUID from the retrieved category
        status=GigStatus.DRAFT,  # Gigs start as drafts by default
        currency="LKR",
        response_time="< 24 hours",
        **gig_data
    )
    db.add(db_gig)
    db.commit()
    db.refresh(db_gig)
    logger.info(f"Gig created successfully with ID: {gig_id}")
    try:
        # Call user service to generate availability slots
        requests.post(
            f"{settings.user_service_url}/users/{expert_id}/generate-slots",
            json={
                "start_date": datetime.now().strftime("%Y-%m-%d"),
                "end_date": (datetime.now() + timedelta(days=30)).strftime("%Y-%m-%d")
            },
            headers={
                "X-Service-Key": settings.service_api_key
            }
        )
    except Exception as e:
        logger.error(f"Failed to generate availability slots: {e}")
        # Continue with gig creation even if slot generation fails
        
    return db_gig

def get_gig(db: Session, gig_id: str) -> Optional[Gig]:
    """Retrieves a single gig by its ID."""
    logger.info(f"Retrieving gig with ID: {gig_id}")
    gig = db.query(Gig).filter(Gig.id == gig_id).first()
    if gig:
        logger.info(f"Gig found with ID: {gig_id}")
    else:
        logger.warning(f"Gig with ID {gig_id} not found")
    return gig

def get_gigs_by_expert(db: Session, expert_id: str, skip: int = 0, limit: int = 100) -> list[type[Gig]]:
    """Retrieves all gigs created by a specific expert."""
    logger.info(f"Retrieving gigs for expert ID: {expert_id} with skip={skip}, limit={limit}")
    gigs = db.query(Gig).filter(Gig.expert_id == expert_id).offset(skip).limit(limit).all()
    logger.info(f"Found {len(gigs)} gigs for expert ID: {expert_id}")
    return gigs

def get_gig_by_expert(db: Session, expert_id: str) -> Optional[Gig]:
    """Retrieves a single gig by expert ID (since one expert can have only one gig)."""
    logger.info(f"Retrieving gig for expert ID: {expert_id}")
    gig = db.query(Gig).filter(Gig.expert_id == expert_id).first()
    if gig:
        logger.info(f"Found gig ID: {gig.id} for expert ID: {expert_id}")
    else:
        logger.info(f"No gig found for expert ID: {expert_id}")
    return gig

def update_gig(db: Session, gig_id: str, gig_update: GigUpdate) -> Optional[Gig]:
    """Updates an existing gig."""
    logger.info(f"Updating gig with ID: {gig_id}")
    logger.debug(f"Update data: {gig_update.dict(exclude_unset=True)}")
    
    db_gig = get_gig(db, gig_id)
    if not db_gig:
        logger.warning(f"Cannot update - gig with ID {gig_id} not found")
        return None

    update_data = gig_update.dict(exclude_unset=True)
    
    # Handle category_id separately if provided
    if 'category_id' in update_data:
        category_id_or_slug = update_data.pop('category_id')
        if category_id_or_slug:
            category = get_category(db, str(category_id_or_slug))
            if category:
                db_gig.category_id = category.id
            else:
                logger.warning(f"Category with ID/slug {category_id_or_slug} not found, skipping category update")
    
    # Update other fields
    for field, value in update_data.items():
        setattr(db_gig, field, value)
    
    db_gig.updated_at = datetime.utcnow()
    db.commit()
    db.refresh(db_gig)
    logger.info(f"Gig ID: {gig_id} updated successfully")
    return db_gig

def update_gig_status(db: Session, gig_id: str, status_update) -> Optional[Gig]:
    """Updates the status of a specific gig."""
    logger.info(f"Updating status for gig ID: {gig_id} to {status_update.status}")
    
    db_gig = get_gig(db, gig_id)
    if not db_gig:
        logger.warning(f"Cannot update status - gig with ID {gig_id} not found")
        return None
    
    old_status = db_gig.status
    db_gig.status = status_update.status
    
    # If the gig is being approved, update the approved_at timestamp
    if status_update.status == GigStatus.APPROVED:
        logger.info(f"Gig ID: {gig_id} is being approved, updating approved_at timestamp")
        db_gig.approved_at = datetime.utcnow()
        
    db.commit()
    db.refresh(db_gig)
    logger.info(f"Gig ID: {gig_id} status updated from {old_status} to {db_gig.status}")
    return db_gig

def update_gig_metrics(db: Session, gig_id: str, rating: Optional[float] = None, add_consultation: bool = False) -> Optional[Gig]:
    """Updates the metrics for a gig (ratings, consultation count)."""
    logger.info(f"Updating metrics for gig ID: {gig_id}")
    db_gig = get_gig(db, gig_id)
    if not db_gig:
        logger.warning(f"Cannot update metrics - gig with ID {gig_id} not found")
        return None
    # Placeholder for future metrics logic
    db.commit()
    db.refresh(db_gig)
    logger.info(f"Metrics updated for gig ID: {gig_id}")
    return db_gig

def delete_gig(db: Session, gig_id: str) -> bool:
    """Deletes a gig from the database."""
    logger.info(f"Deleting gig with ID: {gig_id}")
    db_gig = get_gig(db, gig_id)
    if not db_gig:
        logger.warning(f"Cannot delete - gig with ID {gig_id} not found")
        return False
    db.delete(db_gig)
    db.commit()
    logger.info(f"Gig with ID: {gig_id} deleted successfully")
    return True

def get_gigs_filtered(
    db: Session, filters: GigFilters, skip: int = 0, limit: int = 100
) -> List[Gig]:
    """Retrieves a list of gigs based on filter criteria."""
    query = db.query(Gig).options(joinedload(Gig.category))

    if filters.category_id:
        # Get category by ID or slug
        category = get_category(db, filters.category_id)
        if category:
            query = query.filter(Gig.category_id == category.id)
        else:
            # If category is not found, return empty list
            logger.warning(f"Category with ID/slug {filters.category_id} not found, returning empty result")
            return []
    
    if filters.min_rate is not None:
        query = query.filter(Gig.hourly_rate >= filters.min_rate)
    
    if filters.max_rate is not None:
        query = query.filter(Gig.hourly_rate <= filters.max_rate)
        
    if filters.min_experience_years is not None:
        query = query.filter(Gig.experience_years >= filters.min_experience_years)

    if filters.search_query:
        search_term = f"%{filters.search_query}%"
        query = query.filter(Gig.service_description.ilike(search_term))
    
    if filters.status:
        query = query.filter(Gig.status == filters.status)
    
    logger.info(f"Filtering gigs with filters: {filters.dict() if hasattr(filters, 'dict') else filters}, skip={skip}, limit={limit}")
    gigs = query.offset(skip).limit(limit).all()
    logger.info(f"Filtered gigs count: {len(gigs)}")
    return gigs

def get_gigs_count(db: Session, filters: GigFilters) -> int:
    """Gets the total count of gigs that match the filter criteria."""
    query = db.query(Gig)

    if filters.category_id:
        # Get category by ID or slug
        category = get_category(db, filters.category_id)
        if category:
            query = query.filter(Gig.category_id == category.id)
        else:
            # If category is not found, return 0
            logger.warning(f"Category with ID/slug {filters.category_id} not found, count is 0")
            return 0
    
    if filters.min_rate is not None:
        query = query.filter(Gig.hourly_rate >= filters.min_rate)
    
    if filters.max_rate is not None:
        query = query.filter(Gig.hourly_rate <= filters.max_rate)
        
    if filters.min_experience_years is not None:
        query = query.filter(Gig.experience_years >= filters.min_experience_years)

    if filters.search_query:
        search_term = f"%{filters.search_query}%"
        query = query.filter(Gig.service_description.ilike(search_term))
    
    if filters.status:
        query = query.filter(Gig.status == filters.status)
        
    count = query.count()
    logger.info(f"Counted {count} gigs matching filters: {filters.dict() if hasattr(filters, 'dict') else filters}")
    return count

def get_pending_gigs(db: Session, skip: int = 0, limit: int = 100) -> List[Gig]:
    """Get all gigs with pending status (awaiting admin approval)"""
    logger.info(f"Retrieving pending gigs with skip={skip}, limit={limit}")
    gigs = db.query(Gig).filter(Gig.status == GigStatus.PENDING).offset(skip).limit(limit).all()
    logger.info(f"Found {len(gigs)} pending gigs")
    return gigs

def get_all_gigs(db: Session, skip: int = 0, limit: int = 100) -> list[type[Gig]]:
    """Retrieves all gigs with pagination, regardless of status.

    Args:
        db: Database session
        skip: Number of records to skip
        limit: Maximum number of records to return

    Returns:
        List of Gig objects
    """
    logger.info(f"Retrieving all gigs with skip={skip}, limit={limit}")
    gigs = db.query(Gig).options(joinedload(Gig.category)).offset(skip).limit(limit).all()
    logger.info(f"Retrieved {len(gigs)} gigs")
    return gigs


<<<<<<< HEAD
def create_certification(db: Session, gig_id: str, url: str, thumbnail_url: Optional[str] = None) -> Any:
    """Creates a new certification record for a gig."""
    logger.info(f"Creating certification for gig ID: {gig_id}")
    
    from .models import Certification
    
    db_cert = Certification(
        gig_id=gig_id,
        url=url,
        thumbnail_url=thumbnail_url
    )
    db.add(db_cert)
    db.commit()
    db.refresh(db_cert)
    logger.info(f"Certification created with ID: {db_cert.id}")
    return db_cert


def get_certifications_by_gig(db: Session, gig_id: str) -> list:
    """Retrieves all certifications for a specific gig."""
    logger.info(f"Retrieving certifications for gig ID: {gig_id}")
    
    from .models import Certification
    
    certifications = db.query(Certification).filter(Certification.gig_id == gig_id).all()
    logger.info(f"Retrieved {len(certifications)} certifications for gig {gig_id}")
    return certifications


def delete_certifications_by_gig(db: Session, gig_id: str) -> bool:
    """Deletes all certifications for a specific gig."""
    logger.info(f"Deleting certifications for gig ID: {gig_id}")
    
    from .models import Certification
    
    result = db.query(Certification).filter(Certification.gig_id == gig_id).delete()
    db.commit()
    logger.info(f"Deleted {result} certifications for gig {gig_id}")
    return result > 0
=======
def get_total_gigs_count(db: Session) -> int:
    """Get total count of all gigs."""
    logger.info("Getting total gigs count")
    count = db.query(Gig).count()
    logger.info(f"Total gigs count: {count}")
    return count


def get_gigs_analytics(db: Session, start_date: Optional[str] = None, end_date: Optional[str] = None) -> List[dict]:
    """Get cumulative gigs analytics data."""
    from sqlalchemy import func, text
    from datetime import datetime, timedelta
    
    logger.info(f"Getting cumulative gig analytics from {start_date} to {end_date}")
    
    # First, get all gigs data (not filtered by date range for cumulative calculation)
    base_query = """
    WITH daily_counts AS (
        SELECT 
            DATE(created_at) as date,
            COUNT(*) as daily_count
        FROM gigs
        GROUP BY DATE(created_at)
    )
    SELECT 
        date,
        SUM(daily_count) OVER (ORDER BY date) as count
    FROM daily_counts
    ORDER BY date
    """
    
    result = db.execute(text(base_query))
    all_data = [{"date": row.date.isoformat(), "count": row.count} for row in result]
    
    # If no data, return empty
    if not all_data:
        logger.info("No analytics data found")
        return []
    
    # If no date filters, return all data
    if not start_date and not end_date:
        logger.info(f"Retrieved {len(all_data)} cumulative analytics data points")
        return all_data
    
    # Filter and fill the requested date range
    try:
        start_dt = datetime.strptime(start_date, '%Y-%m-%d').date() if start_date else None
        end_dt = datetime.strptime(end_date, '%Y-%m-%d').date() if end_date else None
        
        # Create a dictionary for quick lookup
        data_dict = {datetime.strptime(dp["date"], '%Y-%m-%d').date(): dp["count"] for dp in all_data}
        
        # Get date range bounds
        all_dates = sorted(data_dict.keys())
        first_data_date = all_dates[0]
        last_data_date = all_dates[-1]
        
        # Determine the actual range to show
        range_start = start_dt if start_dt and start_dt >= first_data_date else first_data_date
        range_end = end_dt if end_dt else last_data_date
        
        # If start date is before any data, start from first data date
        if start_dt and start_dt < first_data_date:
            range_start = first_data_date
        
        # Get the cumulative count at the start of our range
        start_count = 0
        if range_start in data_dict:
            start_count = data_dict[range_start]
        else:
            # Find the cumulative count just before our start date
            for date in sorted(data_dict.keys()):
                if date < range_start:
                    start_count = data_dict[date]
                else:
                    break
        
        analytics_data = []
        current_date = range_start
        
        while current_date <= range_end:
            if current_date in data_dict:
                # Use actual data point
                count = data_dict[current_date]
            elif current_date <= last_data_date:
                # Use cumulative count from previous date
                prev_date = current_date - timedelta(days=1)
                count = analytics_data[-1]["count"] if analytics_data else start_count
            else:
                # After last data date, maintain the final count
                count = data_dict[last_data_date]
            
            analytics_data.append({
                "date": current_date.isoformat(),
                "count": count
            })
            
            current_date += timedelta(days=1)
        
        logger.info(f"Retrieved {len(analytics_data)} cumulative analytics data points (filtered range)")
        return analytics_data
        
    except ValueError as e:
        logger.error(f"Date parsing error: {e}")
        # Return filtered data if date parsing fails
        filtered_data = []
        for dp in all_data:
            dp_date = datetime.strptime(dp["date"], '%Y-%m-%d').date()
            if (not start_date or dp_date >= datetime.strptime(start_date, '%Y-%m-%d').date()) and \
               (not end_date or dp_date <= datetime.strptime(end_date, '%Y-%m-%d').date()):
                filtered_data.append(dp)
        
        logger.info(f"Retrieved {len(filtered_data)} cumulative analytics data points (fallback)")
        return filtered_data


    logger.info(f"Retrieved {len(analytics_data)} daily analytics data points")
    return analytics_data


def get_gig_certifications(db: Session, gig_id: str) -> List[Certification]:
    """Get all certifications for a specific gig."""
    logger.info(f"Retrieving certifications for gig: {gig_id}")
    certifications = db.query(Certification).filter(Certification.gig_id == gig_id).all()
    logger.info(f"Found {len(certifications)} certifications for gig: {gig_id}")
    return certifications
>>>>>>> 5033feac
<|MERGE_RESOLUTION|>--- conflicted
+++ resolved
@@ -309,7 +309,6 @@
     return gigs
 
 
-<<<<<<< HEAD
 def create_certification(db: Session, gig_id: str, url: str, thumbnail_url: Optional[str] = None) -> Any:
     """Creates a new certification record for a gig."""
     logger.info(f"Creating certification for gig ID: {gig_id}")
@@ -348,132 +347,4 @@
     result = db.query(Certification).filter(Certification.gig_id == gig_id).delete()
     db.commit()
     logger.info(f"Deleted {result} certifications for gig {gig_id}")
-    return result > 0
-=======
-def get_total_gigs_count(db: Session) -> int:
-    """Get total count of all gigs."""
-    logger.info("Getting total gigs count")
-    count = db.query(Gig).count()
-    logger.info(f"Total gigs count: {count}")
-    return count
-
-
-def get_gigs_analytics(db: Session, start_date: Optional[str] = None, end_date: Optional[str] = None) -> List[dict]:
-    """Get cumulative gigs analytics data."""
-    from sqlalchemy import func, text
-    from datetime import datetime, timedelta
-    
-    logger.info(f"Getting cumulative gig analytics from {start_date} to {end_date}")
-    
-    # First, get all gigs data (not filtered by date range for cumulative calculation)
-    base_query = """
-    WITH daily_counts AS (
-        SELECT 
-            DATE(created_at) as date,
-            COUNT(*) as daily_count
-        FROM gigs
-        GROUP BY DATE(created_at)
-    )
-    SELECT 
-        date,
-        SUM(daily_count) OVER (ORDER BY date) as count
-    FROM daily_counts
-    ORDER BY date
-    """
-    
-    result = db.execute(text(base_query))
-    all_data = [{"date": row.date.isoformat(), "count": row.count} for row in result]
-    
-    # If no data, return empty
-    if not all_data:
-        logger.info("No analytics data found")
-        return []
-    
-    # If no date filters, return all data
-    if not start_date and not end_date:
-        logger.info(f"Retrieved {len(all_data)} cumulative analytics data points")
-        return all_data
-    
-    # Filter and fill the requested date range
-    try:
-        start_dt = datetime.strptime(start_date, '%Y-%m-%d').date() if start_date else None
-        end_dt = datetime.strptime(end_date, '%Y-%m-%d').date() if end_date else None
-        
-        # Create a dictionary for quick lookup
-        data_dict = {datetime.strptime(dp["date"], '%Y-%m-%d').date(): dp["count"] for dp in all_data}
-        
-        # Get date range bounds
-        all_dates = sorted(data_dict.keys())
-        first_data_date = all_dates[0]
-        last_data_date = all_dates[-1]
-        
-        # Determine the actual range to show
-        range_start = start_dt if start_dt and start_dt >= first_data_date else first_data_date
-        range_end = end_dt if end_dt else last_data_date
-        
-        # If start date is before any data, start from first data date
-        if start_dt and start_dt < first_data_date:
-            range_start = first_data_date
-        
-        # Get the cumulative count at the start of our range
-        start_count = 0
-        if range_start in data_dict:
-            start_count = data_dict[range_start]
-        else:
-            # Find the cumulative count just before our start date
-            for date in sorted(data_dict.keys()):
-                if date < range_start:
-                    start_count = data_dict[date]
-                else:
-                    break
-        
-        analytics_data = []
-        current_date = range_start
-        
-        while current_date <= range_end:
-            if current_date in data_dict:
-                # Use actual data point
-                count = data_dict[current_date]
-            elif current_date <= last_data_date:
-                # Use cumulative count from previous date
-                prev_date = current_date - timedelta(days=1)
-                count = analytics_data[-1]["count"] if analytics_data else start_count
-            else:
-                # After last data date, maintain the final count
-                count = data_dict[last_data_date]
-            
-            analytics_data.append({
-                "date": current_date.isoformat(),
-                "count": count
-            })
-            
-            current_date += timedelta(days=1)
-        
-        logger.info(f"Retrieved {len(analytics_data)} cumulative analytics data points (filtered range)")
-        return analytics_data
-        
-    except ValueError as e:
-        logger.error(f"Date parsing error: {e}")
-        # Return filtered data if date parsing fails
-        filtered_data = []
-        for dp in all_data:
-            dp_date = datetime.strptime(dp["date"], '%Y-%m-%d').date()
-            if (not start_date or dp_date >= datetime.strptime(start_date, '%Y-%m-%d').date()) and \
-               (not end_date or dp_date <= datetime.strptime(end_date, '%Y-%m-%d').date()):
-                filtered_data.append(dp)
-        
-        logger.info(f"Retrieved {len(filtered_data)} cumulative analytics data points (fallback)")
-        return filtered_data
-
-
-    logger.info(f"Retrieved {len(analytics_data)} daily analytics data points")
-    return analytics_data
-
-
-def get_gig_certifications(db: Session, gig_id: str) -> List[Certification]:
-    """Get all certifications for a specific gig."""
-    logger.info(f"Retrieving certifications for gig: {gig_id}")
-    certifications = db.query(Certification).filter(Certification.gig_id == gig_id).all()
-    logger.info(f"Found {len(certifications)} certifications for gig: {gig_id}")
-    return certifications
->>>>>>> 5033feac
+    return result > 0